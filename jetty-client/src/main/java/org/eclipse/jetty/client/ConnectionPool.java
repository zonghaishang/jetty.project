--- conflicted
+++ resolved
@@ -46,19 +46,11 @@
     private final SpinLock lock = new SpinLock();
     private final Destination destination;
     private final int maxConnections;
-<<<<<<< HEAD
     private final Callback requester;
     private final BlockingDeque<Connection> idleConnections;
     private final BlockingQueue<Connection> activeConnections;
 
     public ConnectionPool(Destination destination, int maxConnections, Callback requester)
-=======
-    private final Promise<Connection> requester;
-    private final BlockingDeque<Connection> idleConnections;
-    private final BlockingQueue<Connection> activeConnections;
-
-    public ConnectionPool(Destination destination, int maxConnections, Promise<Connection> requester)
->>>>>>> 3b8bf8d1
     {
         this.destination = destination;
         this.maxConnections = maxConnections;
@@ -117,15 +109,10 @@
                     {
                         if (LOG.isDebugEnabled())
                             LOG.debug("Connection {}/{} creation succeeded {}", next, maxConnections, connection);
-<<<<<<< HEAD
-                        idle(connection, true);
+
+                        idleCreated(connection);
+
                         requester.succeeded();
-=======
-
-                        idleCreated(connection);
-
-                        requester.succeeded(connection);
->>>>>>> 3b8bf8d1
                     }
 
                     @Override
@@ -135,10 +122,7 @@
                             LOG.debug("Connection " + next + "/" + maxConnections + " creation failed", x);
 
                         connectionCount.decrementAndGet();
-<<<<<<< HEAD
-=======
-
->>>>>>> 3b8bf8d1
+
                         requester.failed(x);
                     }
                 });
@@ -203,24 +187,11 @@
             idle = idleConnections.offerFirst(connection);
         }
         released(connection);
-<<<<<<< HEAD
-        if (activeConnections.remove(connection))
-            return idle(connection, false);
-        return false;
-    }
-
-    protected boolean idle(Connection connection, boolean created)
-    {
-        // Make sure we use "hot" connections first.
-        boolean idle = created ? idleConnections.offerLast(connection)
-                : idleConnections.offerFirst(connection);
-=======
         return idle(connection, idle);
     }
 
     protected boolean idle(Connection connection, boolean idle)
     {
->>>>>>> 3b8bf8d1
         if (idle)
         {
             if (LOG.isDebugEnabled())
