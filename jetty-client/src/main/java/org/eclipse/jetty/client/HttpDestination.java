--- conflicted
+++ resolved
@@ -239,8 +239,7 @@
     protected void tunnelSucceeded(Connection connection, Promise<Connection> promise)
     {
         // Wrap the connection with TLS
-        Connection tunnel = client.tunnel(connection);
-        promise.succeeded(tunnel);
+        promise.succeeded(client.getTransport().tunnel(connection));
     }
 
     protected void tunnelFailed(Connection connection, Promise<Connection> promise, Throwable failure)
@@ -341,13 +340,7 @@
                         Response response = result.getResponse();
                         if (response.getStatus() == 200)
                         {
-<<<<<<< HEAD
-                            // Wrap the connection with TLS
-                            Connection tunnel = client.getTransport().tunnel(connection);
-                            delegate.succeeded(tunnel);
-=======
                             tunnelSucceeded(connection, delegate);
->>>>>>> 759c7096
                         }
                         else
                         {
