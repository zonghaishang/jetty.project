--- conflicted
+++ resolved
@@ -413,7 +413,6 @@
         }
 
         @Override
-<<<<<<< HEAD
         public void setConnection(Connection connection)
         {
             if (connection instanceof AbstractConnection)
@@ -423,11 +422,12 @@
                     a.setInputBufferSize(_sslEngine.getSession().getApplicationBufferSize());
             }
             super.setConnection(connection);
-=======
+        }
+
+        @Override
         public boolean isBufferingOutput()
         {
             return BufferUtil.hasContent(_encryptedOutput);
->>>>>>> 427a0185
         }
 
         public SslConnection getSslConnection()
