--- conflicted
+++ resolved
@@ -1,6 +1,5 @@
-<<<<<<< HEAD
 jetty-9.3.0-SNAPSHOT
-=======
+
 jetty-9.2.10.v20150310 - 10 March 2015
  + 445518 Provide different error callbacks to ProxyServlet.
  + 456521 ShutdownHandler should shut down more gracefully
@@ -14,7 +13,6 @@
  + 461499 ConnectionPool may leak connections.
  + 461623 BufferUtil.writeTo does not update position consistently
  + 461643 HttpContent.advance() race.
->>>>>>> e3fd0056
 
 jetty-9.2.9.v20150224 - 24 February 2015
  + 459273 Redundant license notices
