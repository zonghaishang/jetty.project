<<<<<<< HEAD
jetty-8.0.2-SNAPSHOT

jetty-8.0.1.v20110908 - 08 September 2011
=======
jetty-7.5.2-SNAPSHOT
 + 358121 Implement new UTF8 Algorithm to UTF8Appendable.java
 + 353839 ajp component error when upload file
 + JETTY-1378 new system property to for the use of the JDTCompiler when using the latest jsp-impl

jetty-7.5.1.v20110908 - 08 September 2011
>>>>>>> b67d307f
 + 350634 Added Resource.newResource(File)
 + 356190 fix monodb tests  for changed test api
 + 356428 removed timed waits from test
 + 356693 reduce visibility to webapp of websocket implementations
 + 356695 jetty server jars are provided for websockets
 + 356726 Instead of the sessionDestroyed called sessionCreated after
   invalidate session
 + 356751 Add null protection to ServletContextHandler.doStop
 + 356823 correctly decode close codes.  Send not utf-8 close code.
 + 357058 Acceptor thread blocking
<<<<<<< HEAD

jetty-8.0.0.v20110901 - 01 September 2011
 + 352565 cookie httponly flag ignored
 + 353073 better warnings
 + 353285 ServletSecurity annotation ignored
 + 356421 Upgraded websocket to draft 13 support
=======
>>>>>>> b67d307f

jetty-7.5.0.v20110901 - 01 September 2011
 + 356421 Upgraded websocket to draft 13 support
 + 353073 better warnings

jetty-7.5.0.RC2 - 30 August 2011
 + 293739 Hide stacks in named log testing. Various other minor log cleanups in
   output.
 + 352188 TestClient correctly processes --host option in jetty-websocket
 + 352222 Moved JmxMonitor functionality from Codehaus
 + 353014 TimeoutExchangeTest run time reduced
 + 353073 deprecated non factory method for websocket clients
 + 353192 Better warning for classes of wrong type
 + 353623 Added new methods to HttpExchange
 + 353624 HttpURI accepts java.net.URI object in constructor
 + 354080 ServletContextHandler allows to replace any subordinate handler when
   restarted
 + 355478 set public to HashedSession, looks like honest mistake and not by
   design to be this way
 + 355854 remove automatic conversion in favor of issuing a warning for
   jetty-web.xml that can't be processed
 + 356128 Moved integration tests from jetty-monitor to test-integration module
 + 356137 Upgrade to jsp implementation version 2.1.3-b10
 + 356144 added SelectorManager.setSelectorPriorityDelta(int)
 + JETTY-1410 handle 1xx in similar fashion to 401s and 302s

jetty-7.5.0.RC1 - 19 August 2011
 + 276670 SLF4J loggers show correct location information
 + 335001 Eliminate expected exceptions from log when running in JBoss
 + 355103 Make allowCredentials default to true in CrossOriginFilter
 + 355162 Allow creating an empty resource collection
 + JETTY-1410 HTTP client handles CONTINUE 100 response correctly
 + JETTY-1414 HashLoginService doesn't refresh realm if specified config
   filename is not an absolute platform specific value

jetty-8.0.0.RC0 - 16 August 2011
 + Merge from jetty-7.4.3
 + Enable annotations by default
 + 352565 cookie httponly flag ignored
 + 353285 ServletSecurity annotation ignored

jetty-8.0.0.M3 - 27 May 2011
 + 324505 Implement API login
 + 335500 request.getParts() throws a NullPointerException
 + 343472 isUserInRole does not prevent subsequent login call.
 + 346180 jsp-2.2 support
 + Updated to jetty-7.4.2.v20110526

jetty-7.5.0.RC0 - 15 August 2011
 + 298502 Handle 200 Connect responses with no content-length
 + 347484 / - > ${/} in some paths in grant codebases
 + 349005 add javadoc detailing the convenience hack of removing leading /'s
 + 351516 Refactored sessions to better support nosql session managers
 + 351576 Do not use deprecated method File.toURL()
 + 352046 Need try/catch around features set in XmlParser
 + 352133 Generally resolve java 1.5isms
 + 352176 xml parsing on startElement should be more flexible on using qName or
   localName
 + 352421 HttpURI paths beginning with '.'
 + 352684 Implemented spinning thread analyzer
 + 352786 GzipFilter fails to pass parameters to GzipResponseWrapper
 + 352999 ExpireTest running too long
 + 353073 WebSocketClient
 + 353095 maven-jetty-plugin: PermGen leak due to javax.el.BeanELResolver
 + 353165 addJars can follow symbolic link jar files
 + 353210 Bundle-Version in o.e.j.o.boot.logback fix
 + 353465 JAASLoginService ignores callbackHandlerClass
 + 353563 HttpDestinationQueueTest too slow
 + 353862 Improve performance of QuotedStringTokenizer.quote()
 + 354014 Content-Length is passed to wrapped response in GZipFilter
 + 354204 Charset encodings property file not used
 + 354397 RewriteRegexRule handles special characters in regex group
 + 354466 Typo in example config of jetty-plus.xml

jetty-7.4.5.v20110725 - 25 July 2011
 + 347484 / - > ${/} in some paths in grant codebases
 + 352133 resolve some 1.5isms
 + 352421 HttpURI paths beginning with '.'
 + 352786 GzipFilter fails to pass parameters to GzipResponseWrapper

jetty-7.4.4.v20110707 - 07 July 2011
 + 308851 Converted all jetty-client module tests to JUnit 4
 + 345268 JDBCSessionManager does not work with maxInactiveInterval = -1
 + 350397 SelectChannelConnector does not shutdown gracefully
 + 350634 Reverted FileResource constructor changes
 + 351039 Forward dispatch should retain locale
 + 351199 HttpServletResponse.encodeURL() wrongly encodes an url without path
   when cookies are disabled
 + JETTY-1153 Default charset/encoding of HTTP POST requests
 + JETTY-1380 Jetty Rewrite example does not work in Hightide

jetty-7.4.3.v20110701 - 01 July 2011
 + 295832 ProxyServlet more extensible and configurable
 + 302566 GZIP handler for embedded Jetty servers
 + 308851 Converted HttpExchangeTest and related tests to JUnit 4
 + 324704 JDBC Session Manager reloading session
 + 332200 Eliminate expected exceptions from log while using
   org.eclipse.jetty.jmx bundle
 + 347468 o.e.j.deploy.binding.GlobalWebappConfigBindingTest fails on Windows
   platform
 + 347617 Dynamically install/update/remove OSGi bundles discovered in the
   contexts folder
 + 347717 start.jar destroys dependent child of --exec
 + 347889 OSGi should follow directive visibility:=reexport for
   META-INF/web-fragments and resources
 + 347898 Close channel on JVM exceptions
 + 348652 jetty.sh starts two unix processes
 + 348935 Close A tag in directory listing
 + 349344 Passing empty query string to UrlEncoded#decodeTo(String, MultiMap,
   String) does not yield an empty map
 + 349738 set buffer sizes for http client in proxy servlet
 + 349870 proxy servlet protect continuation against fast failing exchanges
 + 349896 SCEP supports zero maxIdleTime
 + 349897 draft -09 websockets
 + 349997 MBeanContainer uses weak references
 + 350533 Add "Origin" to the list of allowed headers in CrossOriginFilter
 + 350634 Cleanup FileResource construction
 + 350642 Don't close SCEP during NIOBuffer manipulation
 + JETTY-1342 Recreate selector in change task
 + JETTY-1385 NPE in jetty client's
   HTttpExchange.setRequestContentSource(InputStream)
 + JETTY-1390 RewriteHandler handles encoded URIs

jetty-7.4.2.v20110526
 + 334443 Improve the ability to specify extra class paths using the Jetty
   Maven Plugin
 + 336220 tmp directory is not set if you reload a webapp with
   jetty-maven-plugin
 + 338364 Fixed expires header for set cookies
 + 345729 binding for managing server and system classes globally
 + 345615 Enable SSL Session caching
 + 345763 Source file is updated during the build
 + 345873 Update jetty-ssl.xml to new style
 + 345900 Handle IPv6 with default port
 + 346014 Fixed full HttpGenerator
 + 346124 ServletContext resources paths not resolved correctly when using UNC
   shares
 + 346179 o.e.j.util.ScannerTest fails on MacOS X platform
 + 346181 o.e.j.server.StressTest stalls on MacOS X platform
 + 346998 AbstractLifeCycle.isRunning() returns false if state changes from
   STARTING to STARTED during call
 + 346614 HttpConnection.handle() spins in case of SSL truncation attacks
 + 346764 OrderedGroupBinding deployment binding
 + 347137 Allow SSL renegotiations by default in HttpClient
 + 374174 Consistent mbean names
 + JETTY-1146 Encode jsessionid in sendRedirect
 + JETTY-1342 Recreate selector if wakeup throws JVM bug

jetty-7.4.1.v20110513
 + 288563 remove unsupported and deprecated --secure option
 + 332907 Add context property to ObjectName of JMX MBeans
 + 336056 Ability to override the computation of the ContextHandler to deploy
   the DefaultServlet on the HttpService
 + 340040 Support for a total timeout
 + 343083 Set nested dispatch type and connection
 + 343172 Check package implementor for version
 + 343277 add support for a context white list
 + 343352 make sure that jetty.osgi.boot is activated when a WAB is registered
 + 343482 refactored overlay deployer layout to use WAR layout
 + 343567 HttpClient does not limit the destination's exchange queue
 + 343680 Handle OSGi bundle jars not ending in ".war"
 + 343707 'REQUEST' is printed on console for each incoming HTTP request
 + 343923 flush timeouts applied to outer loop
 + 343936 Session idle calls unbind and remove listeners
 + 344059 Websockets draft-07
 + 344067 Add support for OSGi fragment bundles to add static resources to
   web-bundles
 + 344513 Attempting to set ConfigurationClasses in jetty-web.xml causes NPE
 + 344529 Ability to customize the error handling of the OSGi HttpService
 + 345047 Readded deprecated ScanningAppDeployer#setMonitoredDir
 + 345290 Weak references from SessionIdManager. HashSessionManager cleanup.
 + 345543 Always close endpoint on SSLException
 + 345656 Disambiguate SslContextFactory#validateCerts property
 + 345679 Allow setting an initialized KeyStore as keystore/truststore of
   SslContextFactory
 + 345704 jetty-nested works with forwarded SSL in cloudfoundry
 + JETTY-954 WebAppContext eats any start exceptions instead of stopping the
   server load
 + JETTY-1314 Handle bad URI encodings
 + JETTY-1324 Tested not using CESU-8 instead of UTF-8
 + JETTY-1326 Invoker names not hashCode based
 + JETTY-1343 IllegalArgumentException for bad % encodings
 + JETTY-1347 Updated ServletHander javadoc

jetty-7.4.0.v20110414
 + 342504 Scanner Listener
 + 342700 refine websocket API for anticipated changes
 + JETTY-1362 Set root cause of UnavailableException
 + Various test harness cleanups to avoid random failures

jetty-7.4.0.RC0
 + 324110 Added test harnesses for merging of QueryStrings.
 + 337685 Update websocket API in preparation for draft -07
 + 338627 HashSessionManager.getIdleSavePeriod returns milliseconds instead of
   seconds
 + 338807 Ignore content length in 1xx, 204, 304 responses
 + 338819 Externally control Deployment Manager application lifecycle
 + 339084 Fixed NPE with servlet 3.0 async listener
 + 339150 Validate client certificate when it is used for authentication
 + 339187 In the OSGi manifest of the jetty-all-server aggregate, mark
   javax.annotation as optional
 + 339543 Add configuration options for Certificate Revocation checking
 + 340265 Improve handling of io shutdown in SSL
 + 340621 Added SizedThreadPool interface
 + 340636 HashSessionManager lazy loads all sessions
 + 340838 Update ConnectHandler to perform half closes properly
 + 340878 Integrations should be able to load their own keystores
 + 340920 Dynamically assign RMI registry port for integration testing
 + 340949 Scanner delays file notifications until files are stable
 + 341006 Move inner enums out into separate file
 + 341105 Stack trace is printed for an ignored exception
 + 341145 WebAppContext MBean attribute serverClasses returns empty value
 + 341171 Locking in HttpDestination blocks all requests to the same address
 + 341206 Stop order is wrong in HandlerWrapper
 + 341255 org.eclipse.http usage in AJP/SessionId linkage
 + 341386 Remote close not detected by HttpClient
 + 341394 Remove 'Unavailable' JMX attributes of WebAppContext MBean
 + 341439 Blocking HttpClient does not use soTimeout for timeouts
 + 341561 Exception when adding o.e.j.s.DoSFilter as managed attribute
 + 341692 Fixed deadlock if stopped while starting
 + 341736 Split jetty-nested out of war module
 + 341726 JSONPojoConverter handles characters
 + 341992 Overlayed context deployer
 + 341694 Disable AJP buffer resizing
 + 341850 Protect QTP dump from bad stacks
 + JETTY-1245 Pooled Buffers implementation
 + JETTY-1354 Added jetty-nested
 + Ensure generated fragment names are unique
 + Added extra session removal test

jetty-8.0.0.M2 - 16 November 2010
 + 320073 Reconsile configuration mechanism
 + 321068 JSF2 fails to initialize
 + 324493 Registration init parameter handling null check, setInitParameters
   additive
 + 324505 Request.login method must throw ServletException if it cant login
 + 324872 allow disabling listener restriction from using *Registration
   interfaces
 + 327416 Change meaning of @HandlesTypes in line with latest interpretation by
   JSR315
 + 327489 Change meaning of @MultipartConfig to match servlet spec 3.0
   maintenance release 3.0a
 + 328008 Handle update to Servlet Spec 3 Section 8.2.3.h.ii
 + 330188 Reject web-fragment.xml with same <name> as another already loaded
   one
 + 330208 Support new wording on servlet-mapping and filter-mapping merging
   from servlet3.0a
 + 330292 request.getParts() returns only one part when the name is the same
 + Update to jetty-7.2.1.v20101111

jetty-7.3.1.v20110307 - 07 March 2011
 + 316382 Support a more strict SSL option with certificates
 + 333481 Handle UCS-4 codepoints in decode and encode
 + 335329 Moved blocking timeout handling to outside try catch
 + 336668 policy supports cert validation
 + 336691 Possible wrong length returned by ChannelEndPoint.flush() in case of
   RandomAccessFileBuffer
 + 336781 If xml parser is not validating, turn off external dtd resolution
 + 336793 Tee data filled and flushed from endpoint
 + 337258 Scanner start and end cycle notification
 + 337268 Allow specifying alias of a certificate to be used by SSL connector
 + 337270 Shared Timer for session management
 + 337271 Flush SSL endpoint when dispatch thread held forever
 + 337678 Readded optional async connection mode for HttpClient
 + 337685 Work in progress on draft 6 websockets
 + 337746 Fixed Session deIdle recursion
 + 337784 Improve HashSessionManager for session migrations
 + 337878 Extra tests of security constraints
 + 337896 HttpExchange.timeout does not override HttpClient.timeout
 + 337898 set client HttpConnection max idle time from exchange timeout
 + 338035 Default acceptors 0.25*CPUs and improved selector/acceptor thread
   names.
 + 338068 Leaking ConstraintMappings on redeploy
 + 338092 ProxyServlet leaks memory
 + 338607 Removed managed attributes when context is stopped
 + 338819 Externally control Deployment Manager application lifecycle
 + JETTY-1304 Allow quoted boundaries in Multipart filter
 + JETTY-1317 More elegent handling of bad URIs in requests
 + JETTY-1331 Allow alternate XML configuration processors (eg spring)
 + JETTY-1335 HttpClient's SelectConnector clean-up
 + JETTY-1333 HttpClient _timeout and _soTimeout is messed up
 + JETTY-1337 Workname cannot contain '.'
 + JETTY-1338 Trust default SecureRandom seed

jetty-7.3.0.v20110203 - 03 February 2011
 + JETTY-1259 NullPointerException in JDBCSessionIdManager when invalidating
   session (further update)
 + 296978 standardizing various Testing Util Classes to jetty-test-helper
 + 319178 test failure fix in jetty-util on windows
 + 320457 add SPNEGO support
 + 324505 Implement API login
 + 328872 Multi Jetty xml files not loading if directory is referenced in
   jetty.conf
 + 329746 client option to set just truststore and use strict ssl context
 + 331803 Update XML configuration files to use proper arguments for startup
   command in examples
 + 332179 Fixed formatting of negative dates
 + 332432 Scanner.java now always scanning the canonical form of File
 + 332517 Improved DefaultServlet debug
 + 332703 Cleanup context scope JNDI at stop
 + 332796 Annotations inheritance does not work with jetty7
 + 332799 100% CPU on redeploy session invalidation
 + 332937 Added Destroyable Dumpable interfaces and reworked dependent
   lifecycles, specially of JNDI
 + 333247 fix api compat issue in ConstraintSecurityHandler
 + 333415 wired up HttpInput.available and added test harnesses
 + 333481 Handle UTF-32 codepoints in decode and encode
 + 333608 tlds defined in web.xml are not picked up
 + 333679 Refactored jetty-jmx. Moved mbeans to modules
 + 333717 HttpExchange able to return local address used
 + 333771 System properties are not available inside XML configuration file by
   using the 'property' tag
 + 333875 Monitor public constructor
 + 333892 Improved JVM bug detection
 + 334062 It should be possible to embed in the jetty.home.bundle the ssl
   keystore files
 + 334229 javax-security needs to import the package javax.security.cert in its
   OSGi manifest
 + 334311 fix buffer reuse issue in CachedExchange
 + 335329 Stop SSL spin during handshake and renogotiate
 + 335361 Fixed 'jetty.sh check' to show current PID when JETTY_PID env.
   variable is set
 + 335641 Cleaned up dispatch handling to avoid key.interestOps==0 when
   undispatched
 + 335681 Improve ChannelEndPoint.close() to avoid spinning
 + 335836 Race when updating SelectChannelEndPoint._dispatched

jetty-7.2.2.v20101205 - 05 December 2010
 + JETTY-1308 327109 (re)fixed AJP handling of empty packets
 + 331703 Fixed failing OSGI test TestJettyOSGiBootWithJsp.java on MacOSX
 + 331567 IPAccessHandlerTest failed on MacOS fix
 + 328789 Clean up tmp files from test harnesses
 + 331230 Fixed low thread warnings when acceptors>threadpool
 + 331461 Fixed idle timeout for unflushed HTTP/1.0
 + JETTY-1307 Check that JarFileResource directories end with /
 + 330210 Improve performance of writing large bytes arrays
 + 330208 Support new wording on servlet-mapping and filter-mapping merging
   from servlet3.0a
 + 330188 Reject web-fragment.xml with same <name> as another already loaded
   one
 + 330229 Jetty tries to parse META-INF/*.tld when jsp-api is not on classpath,
   causing DTD entity resoluton to fail
 + 330265 start.jar --stop kills --exec subprocess
 + 330417 Atomic PUT in PutFilter
 + 330419 Reloading webapp duplicates StandardDescriptorProcessor
 + 330686 OSGi: Make org.eclipse.jetty.jsp-2.1 a fragment of
   org.apache.jasper.glassfish
 + 330732 Removed System.err debugging
 + 330764 Command line properties passed to start.jar --exec
 + JETTY-1297 Improved matching of vhosts so that a vhost match has priority

jetty-7.2.1.v20101111 - 11 November 2010
 + 324679 Fixed dedection of write before static content
 + 328199 Ensure blocking connectors always close socket
 + 328205 Improved SelectManager stopping
 + 328306 Serialization of FormAuthentication
 + 328332 Response.getContentType works with setHeader
 + 328523 Fixed overloaded setters in AppProvider
 + 328008 Handle update to Servlet Spec 3 Section 8.2.3.h.ii
 + 328778 Improved javadoc for secure session cookies
 + 328782 allow per connection max idle time to be set
 + 328885 web overrides do not override
 + 328988 Idle saving of session values
 + 329180 Spin check for Selector to stop
 + 329410 Enforce XmlConfiguration properties as Map<String,String>
 + 329602 only clear ServletContext attributes on doStop
 + 329642 Concurrent modification exception in Deployment Manager
 + 329643 Improved deployment of resource collections
 + JETTY-748 Prevent race close of socket by old acceptor threads
 + JETTY-1291 Extract query parameters even if POST content consumed
 + JETTY-1295 Contexts mixed up when hot-deploying on virtual hosts
 + JETTY-1297 Make ServletContext.getContext(String) virtual host aware

jetty-6.1.26 - 10 November 2010
 + JETTY-748 Prevent race close of socket by old acceptor threads
 + JETTY-1239 HTAccessHandler [allow from 127.0.0.1] does not work
 + JETTY-1291 Extract query parameters even if POST content consumed
 + JETTY-1293 Avoid usage of String.split
 + JETTY-1296 Always clear changes list in selectManager

jetty-6.1.26.RC0 - 20 October 2010
 + JETTY-547 Improved usage of shutdownOutput before close.
 + JETTY-912 add per exchange timeout
 + JETTY-1051 offer jetty.skip flag for maven plugin
 + JETTY-1096 exclude maven and plexus classes from jetty plugin
 + JETTY-1248 Infinite loop creating temp MultiPart files
 + JETTY-1264 Idle timer deadlock
 + JETTY-1271 Handle unavailable request
 + JETTY-1278 J2se6 SPI filter handling fix
 + JETTY-1283 Allow JSONPojoConvertorFactory to set fromJSON
 + JETTY-1287 rewrite handler thread safe issue resolved
 + JETTY-1288 info when atypical classloader set to WebAppContext
 + JETTY-1289 MRU cache for filter chains
 + JETTY-1292 close input streams after keystore.load()
 + 325468 Clean work webapp dir before unpack
 + 327109 Fixed AJP handling of empty packets
 + 327562 Implement all X-Forwarded headers in ProxyServlet

jetty-7.2.0.v20101020 - 20 October 2010
 + 289540 added javadoc into distribution
 + 297154 add source distribution artifact
 + 323985 Xmlconfiguration pulls start.jar config properties
 + 324369 Improved handling of multiple versions of
   draft-ietf-hybi-thewebsocketprotocol
 + 326734 Configure Digest maxNonceAge with Security handler init param
 + 327109 Fixed AJP handling of empty packets
 + 327183 Allow better configurability of HttpClient for TLS/SSL
 + 327469 removed needless java6 dependencies
 + 327562 Implement all X-Forwarded headers in ProxyServlet
 + 327601 Multipart Filter handles quoted tokens
 + 327725 Nested ResourceCaches
 + 328199 Ensure blocking connectors always close socket
 + 328205 Improved SelectManager stopping
 + 328273 Added serializable to default user identity
 + JETTY-1288 Info statement when atypical classloader set on WebAppContext
 + JETTY-1289 LRU cache for filter chains

jetty-7.2.0.RC0 - 01 October 2010
 + 314087 Simplified SelectorManager
 + 319334 Concurrent, sharable ResourceCache
 + 319370 WebAppClassLoader.Context
 + 319444 Two nulls are appended to log statements from ContextHanler$Context
 + 320073 Reconsile configuration mechanism
 + 320112 Websocket in aggregate jars
 + 320264 Removed duplicate mime.property entries
 + 320457 Added rfc2045 support to B64Code
 + 321232 BasicAuthenticator ignores bad Authorization header.
 + 321307 HashSessionManager calls passivation listeners.
 + 321730 SelectChannelEndPoint prints to System.err
 + 321735 HttpClient onException called for buffer overflow.
 + 322448 Added jetty-dir.css for directory listings
 + 322575 NPE in HotSwapHandler if old handler null
 + 322683 RewriteHandler thread safety
 + 323196 org.mortbay properties to org.eclipse
 + 323435 MovedContextHandler permanent redirection
 + 323464 IPv6 localhost with no Host header
 + 324110 Merge async dispatch parameters
 + 324158 Durable download or Orbit jars
 + 324260 Jetty-6 continuations handle complete calls
 + 324359 illegal actions on AsyncContext should not change its state.
 + 324360 validate input on getResource since loop logic obscures subclass
   input validation.
 + 324369 Implement draft-ietf-hybi-thewebsocketprotocol-01
 + 324377 Allow dispatch of ServletRequest and ServletResponse
 + 324379 Change content type after getWriter
 + 324501 Fire RequestListener.requestDestroyed in last-to-first order.
 + 324601 Check session expiry on access
 + 324679 Allow filter to write before static content
 + 324811 NPE in Server.dump
 + 324812 restore WebAppContext constructor used by geronimo integration
 + 325072 include to DefaultServlet of missing file throws
   FileNotFoundException
 + 325105 websocket ondisconnect fixed
 + 325128 websocket send during onConnect
 + 325468 Clean work webapp dir before unpack
 + 326612 Handle X-Forwarded-Proto header
 + JETTY-912 added per exchange timeout api
 + JETTY-1063 Plugin problems with spaces in classpath resource references
 + JETTY-1245 Do not use direct buffers with NIO SSL
 + JETTY-1249 Apply max idle time to all connectors
 + JETTY-1250 Parallel start of HandlerCollection
 + JETTY-1256 annotation and jta jars from Orbit
 + JETTY-1259 NullPointerException in JDBCSessionIdManager when invalidating
   session
 + JETTY-1261 errant listener usage in StandardDescriptorProcessor
 + JETTY-1263 JDBCSessionIdManager table creation fails on Oracle
 + JETTY-1265 Reason field option in client response
 + JETTY-1266 Destroy sessions before filters/servlets
 + JETTY-1268 Form Auth saves POST data
 + JETTY-1269 Improve log multithreadedness
 + JETTY-1270 Websocket closed endp protection
 + JETTY-1271 handled unavailable exception
 + JETTY-1279 Make jetty-plus.xml enable plus features for all webapps by
   default
 + JETTY-1281 Create new session after authentication
 + JETTY-1283 JSONPojoConvertorFactory can turn off fromJSON
 + Fix jetty-plus.xml for new configuration names
 + Added ignore to Logger interface
 + Improved debug dump

jetty-7.1.6.v20100715
 + 319519 Warn about duplicate configuration files
 + 319655 Reset HEAD status
 + JETTY-1247 synchronize recylcing of SSL NIO buffers
 + JETTY-1248 fix parsing of bad multiparts
 + JETTY-1249 Apply max idle time to all connectors
 + JETTY-1251 Replace then close selector for JVM bugs

jetty-8.0.0.M1 - 12 July 2010
 + 306350 Ensure jars excluded by ordering are not scanned for annotations
 + JETTY-1224 Change jetty-8 merge rules for fragment descriptors and
   annotations
 + Ensure <absolute-ordering> in web.xml overrides relative <ordering> in
   fragments
 + Ensure empty <absolute-ordering> implies exclusion of all fragments
 + Ensure servlet-api jar class inheritance hierarchy is scanned

jetty-7.1.5.v20100705
 + Update ecj to 3.6 Helios release drop
 + 288194 Add blacklist/whitelist to ProxyServlet and ProxyHandler
 + 296570 EOFException for HttpExchange when HttpClient.stop called.
 + 311550 The WebAppProvider should allow setTempDirectory
 + 316449 Websocket disconnect fix
 + 316584 Exception on startup if temp path has spaces and extractWAR=false
 + 316597 Removed null check and fixed name in Resource#hrefEncodeURI
 + 316970 jetty.sh fails to find JETTY_HOME in standard directories
 + 316973 jetty.sh claims java installation is invalid
 + 316976 removed quotes of JAVA_OPTIONS in jetty.sh
 + 317019 Date HTTP header not sent for HTTP/1.0 requests
 + 317759 Allow roles and constraints to be added after init
 + 317906 OPTIONS correctly handles TRACE
 + 318308 Correct quoting of unicode control characters
 + 318470 unboxing NPE protection in HttpConnection
 + 318551 Optional uncheck Printwriter
 + JETTY-1237 Save local/remote address to be available after close
 + 317007 Unable to run Jetty OSGi when
   -Dosgi.compatibility.bootdelegation=false
 + 316909 CNFE: org.xml.sax.SAXException on org.eclipse.jetty.osgi.boot start
   with jsp fragment
 + 317231 Ability to configure jetty with a fragment bundle that contains
   etc/jetty.xml
 + 319060 Support web-bundles that are not expanded (bundle is zipped)

jetty-6.1.25 - 26 July 2010
 + Jetty-6 is now in maintenance mode.
 + JETTY-1212 Long content lengths
 + JETTY-1214 Avoid ISE when scavenging invalid session
 + JETTY-1223 DefaultServlet: NPE when setting relativeResourceBase and
   resourceBase is not set
 + JETTY-1226 javax.activation needs to be listed in the system classes
 + JETTY-1237 Remember local/remote details of endpoint
 + JETTY-1251 protected against closed selector
 + COMETD-112 if two threads create the same channel, then create events may
   occur after subscribe events
 + 320264 Removed duplicate mime.property entries

jetty-7.1.4.v20100610
 + 298551 SslSocketConnector does not need keystore stream
 + 295715 AbstractSessionManager decoupled from Context
 + 292326 Stop continuations if server is stopped.
 + 292814 Make QoSFilter and DoSFilter JMX manageable
 + 293222 Improve request log to handle/show asynchronous latency
 + 294212 Can not customize session cookie path
 + 301608 Deregister shutdown hooks
 + 302350 org.eclipse.jetty.server.NCSARequestLog is missing JavaDoc
 + 303661 jetty.sh failes if JETTY_HOME is not writeable
 + 304100 Better document JMX setup in jetty-jmx.xml
 + 305300 AsyncContext.start dispatches runnable
 + 314299 Create test harness for JDBCLoginService
 + 314581 Implement the Sec-Websocket handshake
 + 315190 CrossOriginFilter avoid headers not understood by WebSocket
 + 315687 included init script fails to test for JETTY_HOME as empty
 + 315715 Improved Cookie version handling. Server.setMaxCookieVersion
 + 315744 Fixed STOP.PORT and STOP.KEY in start.jar
 + 315748 Removed --fromDaemon from start.jar (replaced with --daemon)
 + 315925 Improved context xml configuration handling
 + 315995 Incorrect package name in system classes list
 + 316119 Fixed maxIdleTime for SocketEndPoint
 + 316254 Implement @DeclareRoles
 + 316334 Breaking change on org.eclipse.jetty.client.HttpExchange
 + 316399 Debug output in MultiPartFilter
 + 316413 Restarting webapp for packed war fails
 + 316557 OSGi HttpService failure due to undeployed context handlers
 + JETTY-547 Delay close after shutdown until request read
 + JETTY-1231 Support context request log handler

jetty-7.1.3.v20100526
 + 296567 HttpClient RedirectListener handles new HttpDestination
 + 297598 JDBCLoginService uses hardcoded credential class
 + 305898 Websocket handles query string in URI
 + 307457 Exchanges are left unhandled when connection is lost
 + 313205 Unable to run test-jdbc-sessions tests
 + 314177 JSTL support is broken
 + 314009 jetty.xml configuration file on command line
 + 314459 support maven3 for builds

jetty-7.1.2.v20100523
 + 308866 Update test suite to JUnit4 - Module jetty-util
 + 312948 Recycle SSL crypto buffers
 + 313196 randomly allocate ports for session test.
 + 313278 Implement octet ranges in IPAccessHandler
 + 313336 secure websockets
 + 314009 updated README.txt
 + Update links to jetty website and wiki on test webapp

jetty-7.1.1.v20100517
 + 302344 Make the list of available contexts if root context is not configured
   optional
 + 304803 Remove TypeUtil Integer and Long caches
 + 306226 HttpClient should allow changing the keystore and truststore type
 + 308857 Update test suite to JUnit4 - Module jetty-jndi
 + 308856 Update test suite to JUnit4 - Module jetty-jmx
 + 308860 Update test suite to JUnit4 - Module jetty-rewrite
 + 308850 Update test suite to JUnit4 - Module jetty-annotations
 + 308853 Update test suite to JUnit4 - Module jetty-deploy
 + 308854 Update test suite to JUnit4 - Module jetty-http
 + 308859 Update test suite to JUnit4 - Module jetty-policy
 + 308858 Update test suite to JUnit4 - Module jetty-plus
 + 308863 Update test suite to JUnit4 - Module jetty-servlet
 + 308855 Update test suite to JUnit4 - Module jetty-io
 + 308862 Update test suite to JUnit4 - Module jetty-server
 + 308867 Update test suite to JUnit4 - Module jetty-webapp
 + 310918 Fixed write blocking for client HttpConnection
 + 312526 Protect shutdown thread initialization during shutdown

jetty-7.1.0 - 05 May 2010
 + 306353 fixed cross context dispatch to root context.
 + 311154 Added deprecated StringBuffer API for backwards compatibility
 + 311554 Protect shutdown thread from Server#doStop
 + 312243 Optimized timeout handling

jetty-7.1.0.RC1 - 05 May 2010
 + 286889 Allow System and Server classes to be set on Server instance and when
   applied to all webapps
 + 291448 SessionManager has isCheckingRemoteSessionIdEncoding
 + 296650 JETTY-1198 reset idle timeout on request body chunks
 + 297104 HTTP CONNECT does not work correct with SSL destinations
 + 306782 Close connection when expected 100 continues is not sent
 + 308848 Update test suite to JUnit4 - Module jetty-ajp
 + 308861 Update test suite to JUnit4 - Module jetty-security
 + 308864 Update test suite to JUnit4 - Module jetty-servlets
 + 308865 Update test suite to JUnit4 - Module jetty-start
 + 308868 Update test suite to JUnit4 - Module jetty-websocket
 + 308869 Update test suite to JUnit4 - Module jetty-xml
 + 309153 Hide extracted WEB-INF/lib when running a non-extracted war
 + 309369 Added WebSocketLoadTest
 + 309686 Fixed response buffers usage
 + 310094 Improved start.jar options handling and configs
 + 310382 NPE protection when WAR is not a file
 + 310562 SslSocketConnector fails to start if excludeCipherSuites is set
 + 310634 Get the localport when opening a server socket.
 + 310703 Update test suite to JUnit4 - Module tests/test-integration
 + 310918 Synchronize content exchange
 + 311154 Use Appendable in preference to StringBuilder/StringBuffer in APIs
 + 311362 Optional org.eclipse.jetty.util.log.stderr.SOURCE
 + JETTY-1030 Improve jetty.sh script
 + JETTY-1142 Replace Set-Cookies with same name

jetty-7.1.0.RC0 - 27 April 2010
 + 294563 Websocket client connection
 + 297104 Improve handling of CONNECT method
 + 306349 ProxyServlet does not work unless deployed at /
 + 307294 Add AbstractLifeCycle.AbstractLifeCycleListener implementation
 + 307847 Fixed combining mime type parameters
 + 307898 Handle large/async websocket messages
 + 308009 ObjectMBean incorrectly casts getTargetException() to Exception
 + 308420 convert jetty-plus.xml to use DeploymentManager
 + 308925 Protect the test webapp from remote access
 + 309466 Removed synchronization from StdErrLog
 + 309765 Added JSP module
 + 310051 _configurationClasses now defaults to null in WebAppContext
 + 310094 Improved start.jar usage and config files
 + 310431 Default ErrorHandler as server Bean
 + 310467 Allow SocketConnector to create generic Connection objects
 + 310603 Make Logger interface consistent
 + 310605 Make a clean room implementation of the JSP logger bridge
 + Add AnnotationConfiguration to jetty-plus.xml
 + Fix jetty-plus.xml reference to addLifeCycle
 + JETTY-1200 SSL NIO Endpoint wraps non NIO buffers
 + JETTY-1202 Use platform default algorithm for SecureRandom
 + Merged 7.0.2.v20100331
 + Add NPE protection to ContainerInitializerConfiguration
 + Temporarily remove jetty-osgi module to clarify jsp version compatibility
 + JETTY-1212 handle long content lengths
 + JETTY-1214 avoid ISE when scavenging invalid session
 + JETTY-903 Stop both caches

jetty-7.0.2.v20100331 - 31 March 2010
 + 297552 Don't call Continuation timeouts from acceptor tick
 + 298236 Additional unit tests for jetty-client
 + 306783 NPE in StdErrLog when Throwable is null
 + 306840 Suppress content-length in requests with no content
 + 306880 Support for UPGRADE in HttpClient
 + 306884 Suspend with timeout <=0 never expires
 + 306782 httpbis interpretation of 100 continues. Body never skipped
 + 307589 updated servlet 3.0 continuations for final API
 + Take excess logging statements out of startup
 + Ensure webapps with no WEB-INF don't scan WEB-INF/lib
 + Allow Configuration array to be set on Server instance for all web apps

jetty-6.1.24 - 21 April 2010
 + JETTY-903 Stop both caches
 + JETTY-1198 reset idle timeout on request body chunks
 + JETTY-1200 SSL NIO Endpoint wraps non NIO buffers
 + JETTY-1211 SetUID loadlibrary name and debug
 + 308925 Protect the test webapp from remote access
 + COMETD-99 ClientImpl logs exceptions in listeners with "debug" level
 + COMETD-100 ClientImpl logs "null" as clientId
 + COMETD-107 Reloading the application with reload extension does not fire
   /meta/connect handlers until long poll timeout expires
 + Upgraded to cometd 1.1.1 client

jetty-6.1.23 - 02 April 2010
 + JSON parses NaN as null
 + Updated JSP to 2.1.v20091210
 + COMETD-28 Improved concurrency usage in Bayeux and channel handling
 + COMETD-46 reset ContentExchange content on resend
 + COMETD-58 Extension.rcv() return null causes NPE in
   AbstractBayeux.PublishHandler.publish
 + COMETD-59 AcknowledgeExtension does not handle null channel in Message
 + COMETD-62 Delay add listeners until after client construction
 + 296569 removeLifeCycleListener() has no effect
 + 292800 ContextDeployer - recursive setting is undone by FilenameFilter
 + 300178 HttpClients opens too many connections that are immediately closed
 + 304658 Inconsistent Expires date format in Set-Cookie headers with maxAge=0
 + 304698 org.eclipse.jetty.http.HttpFields$DateGenerator.formatCookieDate()
   uses wrong (?) date format
 + 306331 Session manager is kept after call to doScope
 + 306840 suppress content-length in requests without content
 + Remove references to old content in HttpClient client tests for www.sun.com
 + JETTY-875 Allow setting of advice field in response to Handshake
 + JETTY-983 Range handling cleanup
 + JETTY-1133 Handle multiple URL ; parameters
 + JETTY-1134 BayeuxClient: Connect msg should be sent as array
 + JETTY-1149 transient should be volatile in AbstractLifeCycle
 + JETTY-1153 System property for UrlEncoded charset
 + JETTY-1155 HttpConnection.close notifies HttpExchange
 + JETTY-1156 SSL blocking close with JVM Bug busy key fix
 + JETTY-1157 Don't hold array passed in write(byte[])
 + JETTY-1158 NPE in StdErrLog when Throwable is null
 + JETTY-1161 An Extension that measures round-trip delay for cometd messages.
 + JETTY-1162 Add support for async/sync message delivery to BayeuxClient
 + JETTY-1163 AJP13 forces 8859-1 encoding
 + JETTY-1168 Don't hold sessionIdManager lock when invalidating sessions
 + JETTY-1170 NPE on client when server-side extension returns null
 + JETTY-1174 Close rather than finish Gzipstreams to avoid JVM leak
 + JETTY-1175 NPE in TimesyncExtension
 + JETTY-1176 NPE in StatisticsExtension if client is null
 + JETTY-1177 Allow error handler to set cacheControl
 + JETTY-1178 Make continuation servlet to log the incoming JSON in case of
   parsing errors
 + JETTY-1180 Extension methods are wrongly called
 + JETTY-1182 COMETD-76 do not lock client while sending messages.
 + JETTY-1183 AcknowledgedMessagesClientExtension does not handle correctly
   message resend when client long polls again
 + JETTY-1186 Better document JMX setup in jetty-jmx.xml
 + JETTY-1188 Null old jobs in QueuedThreadPool
 + JETTY-1191 Limit size of ChannelId cache
 + JETTY-1192 Fixed Digested POST and HttpExchange onRetry
 + JETTY-1193 Exception details are lost in AbstractCometdServlet.getMessages
 + JETTY-1195 Coalesce buffers in ChannelEndPoint.flush()
 + JETTY-1196 Enable TCP_NODELAY by default in client connectors
 + JETTY-1197 SetUID module test fails when using Java 1.6 to build
 + JETTY-1199 FindBugs cleanups
 + JETTY-1205 Memory leak in browser-to-client mapping
 + JETTY-1207 NPE protection in FormAuthenticator
 + JETTY-1202 Use platfrom default algorithm for SecureRandom

jetty-7.0.2.RC0
 + JSON parses NaN as null
 + 290765 Reset input for HttpExchange retry.
 + 292799 WebAppDeployer - start a started context?
 + 292800 ContextDeployer - recursive setting is undone by FilenameFilter
 + 294799 when configuring a webapp, don't look for WEB-INF/jetty6-web.xml
 + 296569 removeLifeCycleListener() has no effect
 + 296765 JMX Connector Server and ShutdownThread
 + 297421 Hide server/system classes from WebAppClassLoader.getResources
 + 297783 Handle HEAD reponses in HttpClient
 + 298144 Unit test for jetty-client connecting to a server that uses Basic
   Auth
 + 298145 Reorganized test harness to separate the HTTP PUT and HTTP GET test
   URLs
 + 298234 Unit test for jetty-client handling different HTTP error codes
 + 298667 DeploymentManager uses ContextProvider and WebAppProvider
 + 299455 Enum support in JSONPojoConvertor
 + 300178 HttpClients opens too many connections that are immediately closed
 + 300733 Jars from lib/ext are not visible for my web application
 + 300933 AbstractConnector uses concurrent objects for stats
 + 301089 Improve statistics available in StatisticsHandler and
   AbstractConnector
 + 302018 Improve statistics available in AbstractSessionHandler
 + 302198 Rename HttpClient authorization classes to Authentication
 + 302244 invalid configuration boolean conversion in FormAuthenticator
 + 302246 redirect loop using form authenticator
 + 302556 CrossOriginFilter does not work correctly when
   Access-Control-Request-Headers header is not present
 + 302669 WebInfConfiguration.unpack() unpacks WEB-INF/* from a
   ResourceCollection, breaking JSP reloading with ResourceCollections
 + 303526 Added include cyphers
 + 304307 Handle ;jsessionid in FROM Auth
 + 304532 Skip some tests on IBM JVMs until resolved
 + 304658 Inconsistent Expires date format in Set-Cookie headers with maxAge=0
 + 304698 org.eclipse.jetty.http.HttpFields$DateGenerator.formatCookieDate()
   uses wrong (?) date format
 + 304781 Reset HttpExchange timeout on slow request content.
 + 304801 SSL connections FULL fix
 + 306330 Flush filter chain cache after Invoker servlet
 + 306331 Session manager is kept after call to doScope
 + JETTY-776 Make new session-tests module to concentrate all reusable session
   clustering test code
 + JETTY-910 Allow request listeners to access session
 + JETTY-983 Range handling cleanup
 + JETTY-1151 JETTY-1098 allow UTF-8 with 0 carry bits
 + JETTY-1153 System property for UrlEncoded charset
 + JETTY-1155 HttpConnection.close notifies HttpExchange
 + JETTY-1156 SSL blocking close with JVM Bug busy key fix
 + JETTY-1157 Don't hold array passed in write(byte[])
 + JETTY-1163 AJP13 forces 8859-1 encoding
 + JETTY-1177 Allow error handler to set cacheControl
 + JETTY-1179 Persistant session tables created on MySQL use wrong datatype
 + JETTY-1184 shrink thread pool even with frequent small jobs
 + JETTY-1133 Handle multiple URL ; parameters
 + JETTY-1174 Close rather than finish Gzipstreams to avoid JVM leak
 + JETTY-1192 Fixed Digested POST
 + JETTY-1199 FindBugs cleanups
 + COMETD-46 reset ContentExchange response content on resend
 + Added IPAccessHandler
 + Updated Servlet3Continuation to final 3.0.20100224
 + 305997 Coalesce buffers in ChannelEndPoint.flush()
 + 306028 Enable TCP_NODELAY by default in client connectors <<<<<<< HEAD

jetty-8.0.0.M0 - 28 February 2010
 + Updated servlet 3.0 spec 20100224
 + Merged 7.0.1.v20091116
 + Updated to cometd 1.0.1

jetty-7.0.1.v20091125 - 25 November 2009
 + =======

jetty-7.0.1.v20091125 - 25 November 2009
 + >>>>>>> origin/master
 + 274251 DefaultServlet supports exact match mode.
 + 288401 HttpExchange.cancel() Method Unimplemented
 + 289027 deobfuscate HttpClient SSL passwords
 + 289265 Test harness for async input
 + 289959 Improved ContextDeployer configuration
 + 289960 start.jar assumes command line args are configs
 + 291019 Fix default DEBUG option; "-D.DEBUG=true" now works
 + 291340 Race condition in onException() notifications
 + 291543 make bin/*.sh scripts executable in distribution
 + 291589 Update jetty-rewrite demo
 + 292642 Fix errors in embedded Jetty examples
 + 292825 Continuations ISE rather than ignore bad transitions
 + 292546 Proactively enforce HttpClient idle timeout
 + 293222 Improved StatisticsHandler for async
 + 293506 Unable to use jconsole with Jetty when running with security manager
 + 293557 Add "jad" mime mapping
 + 294154 Patched jetty-osgi
 + 294224 HttpClient timeout setting has no effect when connecting to host
 + 294345 Support for HTTP/301 + HTTP/302 response codes
 + 294563 Initial websocket implementation
 + JETTY-937 More JVM bug work arounds. Insert pause if all else fails
 + JETTY-983 Send content-length with multipart ranges
 + JETTY-1114 unsynchronised WebAppClassloader.getResource(String)
 + JETTY-1121 Merge Multipart query parameters
 + JETTY-1122 Handle multi-byte utf that causes buffer overflow
 + JETTY-1125 TransparentProxy incorrectly configured for test webapp
 + JETTY-1129 Filter control characters out of StdErrLog
 + JETTY-1135 Handle connection closed before accepted during JVM bug work
   around
 + JETTY-1144 fixed multi-byte character overflow
 + JETTY-1148 Reset partially read request reader.
 + COMETD-34 Support Baeyux MBean
 + Fixed XSS issue in CookieDump demo servlet.
 + Improved start.jar usage text for properties
 + Promoted Jetty Centralized Logging from Sandbox
 + Promoted Jetty WebApp Verifier from Sandbox
 + Refactored continuation test harnessess
 + Fixed client abort asocciation
 + CQ-3581 jetty OSGi contribution
 + Moved centralized logging and verifier back to sandbox
 + CVE-2009-3555 Prevent SSL renegotiate for SSL vulnerability
 + 295421 Cannot reset() a newly created HttpExchange: IllegalStateException 0
   => 0
 + 295562 CrossOriginFilter does not work with default values in Chrome and
   Safari

jetty-7.0.0.v20091005 - 05 October 2009
 + 291340 Race condition in onException() notifications

jetty-6.1.21 - 22 September 2009
 + JETTY-719 Document state machine of jetty http client
 + JETTY-933 State == HEADER in client
 + JETTY-936 Improved servlet matching and optimized
 + JETTY-1038 ChannelId.isParentOf returns the wrong result
 + JETTY-1061 Catch exceptions from cometd listeners
 + JETTY-1072 maven plugin handles context path not as documented
 + JETTY-1080 modified previous fix for windows
 + JETTY-1084 HEAD command not setting content-type in response under certain
   circumstances
 + JETTY-1090 resolve inifinte loop condition for webdav listener
 + JETTY-1092 MultiPartFilter can be pushed into infinite loop
 + JETTY-1093 Request.toString throws exception when size exceeds 4k
 + JETTY-1098 Default form encoding is UTF8
 + JETTY-1099 Improve cookie handling in BayeuxClient
 + JETTY-1100 extend setuid feature to allow setting max open file descriptors
 + JETTY-1102 Wrong usage of deliver() in private chat messages
 + JETTY-1108 SSL EOF detection
 + JETTY-1109 Improper handling of cookies in Terracotta tests
 + JETTY-1112 Response fails if header exceeds buffer size
 + JETTY-1113 IllegalStateException when adding servlet filters
   programmatically
 + JETTY-1114 Unsynchronize webapp classloader getResource
 + 282543 HttpClient SSL buffer size fix
 + 288055 fix jetty-client for failed listener state machine
 + 288153 reset exchange when resending
 + 288182 PUT request fails during retry
 + Fix DefaultServletTest for windows
 + Update Jetty implementation of com.sun.net.httpserver.*
 + Include tmp directory sweeper in build
 + Streamline jetty-jboss build, update sar to QueuedThreadPool

jetty-7.0.0.RC6 - 21 September 2009
 + Fixed XSS issue in CookieDump demo servlet.
 + 289958 StatisticsServlet incorrectly adds StatisticsHandler
 + 289960 start.jar assumes command line args are configs
 + 290081 Eager consume LF after CR
 + 290761 HttpExchange isDone handles intercepted events.
 + JETTY-719 Document state machine of jetty http client
 + JETTY-780 CNFE during startup of webapp with spring-context >= 2.5.1
 + JETTY-936 274251 Improved servlet matching and optimized'
 + JETTY-1080 modify previous fix to work on windows
 + JETTY-1084 HEAD command not setting content-type in response under certain
   circumstances
 + JETTY-1086 Use UncheckedPrintWriter & cleaned up HttpStatus.Code usage
 + JETTY-1090 resolve potential infinite loop with webdav listener
 + JETTY-1092 MultiPartFilter can be pushed into infinite loop
 + JETTY-1093 Request.toString throws exception when size exceeds 4k
 + JETTY-1098 Default form encoding is UTF8
 + JETTY-1101 Updated servlet3 continuation constructor
 + JETTY-1105 Custom error pages aren't working
 + JETTY-1108 SSL EOF detection
 + JETTY-1112 Response fails if header exceeds buffer size
 + JETTY-1113 IllegalStateException when adding servlet filters
   programmatically
 + 280723 Add non blocking statistics handler
 + 282543 HttpClient SSL buffer size fix
 + 283357 org.eclipse.jetty.server.HttpConnectionTest exceptions
 + 288055 jetty-client fails to resolve failed resolution attempts correctly
 + 288153 jetty-client resend doesn't reset exchange
 + 288466 LocalConnector is not thread safe
 + 288514 AbstractConnector does not handle InterruptedExceptions on shutdown
 + 288772 Failure to connect does not set status to EXCEPTED
 + 289146 formalize reload policy functionality
 + 289156 jetty-client: no longer throw runtime exception for bad authn details
 + 288182 PUT request fails during retry
 + 289221 HttpExchange does not timeout when using blocking connector
 + 289285 org.eclipse.jetty.continuation 7.0.0.RC5 imports the
   org.mortbay.util.ajax package
 + 289686 HttpExchange.setStatus() has too coarse synchronization
 + Tweak DefaultServletTest under windows
 + Copy VERSION.txt to distro
 + Remove printlns from jetty-plus

jetty-6.1.20 - 27 August 2009
 + JETTY-838 Don't log and throw
 + JETTY-874 Better error on full header.
 + JETTY-960 Support ldaps
 + JETTY-1046 maven-jetty-jspc-plugin keepSources takes affect only in
   packageRoot
 + JETTY-1057 XSS error page
 + JETTY-1065 Add RedirectRegexRule to provide match/replace/group redirect
   support
 + JETTY-1066 Send 400 error for request URI parse exceptions
 + JETTY-1068 Avoid busy flush of async SSL
 + JETTY-1069 Adjust Bayeux Java client backoff algorithm
 + JETTY-1070 Java Bayeux Client not sending /meta/disconnect on stop
 + JETTY-1074 JMX thread manipulation
 + JETTY-1077 HashSSORealm shares Principals between UserRealms
 + JETTY-1078 Automatic JSON Pojo Conversion
 + JETTY-1079 ResourceCollection.toString() can throw IllegalStateException
 + JETTY-1080 Ignore files that would be extracted outside the destination
   directory when unpacking WARs
 + JETTY-1081 Handle null content type in GzipFilter
 + JETTY-1084 Disable GzipFilter for HEAD requests
 + JETTY-1085 Allow url sessionID if cookie invalid
 + JETTY-1086 Added UncheckedPrintWriter to avoid ignored EOFs
 + JETTY-1087 Chunked SSL non blocking input
 + JETTY-1098 Upgrade jsp to SJSAS-9_1_1-B60F-07_Jan_2009
 + 283513 Check endp.isOpen when blocking read
 + 283818 fixed merge of forward parameters
 + 285006 Fixed NPE in AbstractConnector during shutdown
 + 286535 ContentExchange status code
 + 286911 Clean out cache when recycling HTTP fields
 + COMETD-7 max latency config for lazy messages
 + Added getSubscriptions to cometd client
 + Made unSubscribeAll public on cometd client
 + Removed clearing of queue in unSubscribeAll for cometd client
 + Update test-jndi and test-annotation examples for atomikos 3.5.5
 + Clarified cometd interval timeout and allow per client intervals
 + Update Main.main method to call setWar
 + Added DebugHandler

jetty-7.0.0.RC5 - 27 August 2009
 + 286911 Clean out cache when recycling HTTP fields
 + JETTY-838 Don't log and throw
 + JETTY-874 Better header full warnings
 + JETTY-960 Support for ldaps
 + JETTY-1081 Handle null content type in GzipFilter
 + JETTY-1084 Disable GzipFilter for HEAD requests
 + JETTY-1085 Allow url sessionID if cookie invalid
 + JETTY-1086 Added UncheckedPrintWriter to avoid ignored EOFs
 + JETTY-1087 Chunked SSL non blocking input
 + 287496 Use start.ini always and added --exec
 + 287632 FilterContinuations for blocking jetty6

jetty-6.1.19 - 01 July 2009
 + JETTY-799 shell script for jetty on cygwin
 + JETTY-863 Non blocking stats handler
 + JETTY-937 Further Improvements for sun JVM selector bugs
 + JETTY-970 BayeuxLoadGenerator latency handling
 + JETTY-1011 Grizzly uses queued thread pool
 + JETTY-1028 jetty:run plugin should check for the web.xml from the overlays
   if not found in src/main/webapp/WEB-INF/
 + JETTY-1029 Handle quoted cookie paths
 + JETTY-1031 Handle large pipeline
 + JETTY-1033 jetty-plus compiled with jdk1.5
 + JETTY-1034 Cookie parsing
 + JETTY-1037 reimplemented channel doRemove
 + JETTY-1040 jetty.client.HttpConnection does not handle non IOExceptions
 + JETTY-1042 Avoid cookie reuse on shared connection
 + JETTY-1044 add commons-daemon support as contrib/start-daemon module
 + JETTY-1045 Handle the case where request.PathInfo() should be "/*"
 + JETTY-1046 maven-jetty-jspc-plugin keepSources takes affect only in
   packageRoot
 + JETTY-1047 Cometd client can grow cookie headers
 + JETTY-1048 Default servlet can handle partially filtered large static
   content
 + JETTY-1049 Improved transparent proxy usability
 + JETTY-1054 Avoid double deploys
 + JETTY-1055 Cookie quoting
 + JETTY-1057 Error page stack trace XSS
 + JETTY-1058 Handle trailing / with aliases on
 + JETTY-1062 Don't filter cometd message without data

jetty-7.0.0.RC4 - 18 August 2009
 + 286185 Implement ability for JSON implementation to automatically register
   convertors
 + Added discoverable start options
 + 286535 ContentExchange status code
 + 285891 SessionAuthentication is serializable
 + JETTY-1079 ResourceCollection.toString
 + 279820 Fixed HotSwapHandler
 + JETTY-1080 Ignore files that would be extracted outside the destination
   directory when unpacking WARs
 + JETTY-1057 XSS error page

jetty-7.0.0.RC3 - 07 August 2009
 + 277403 remove system properties
 + JETTY-1074 JMX thread manipulation
 + Improved deferred authentication handling
 + 285697 extract parameters if dispatch has query
 + 282447 concurrent destinations in HttpClient
 + 283172 fix Windows build, broken on directory creation with the
   DefaultServlet
 + 283375 additional error-checking on SSL connector passwords to prevent NPE
 + 283513 Check endp.isOpen when blocking read

jetty-7.0.0.RC2 - 29 June 2009
 + 283844 Webapp / TLD errors are not clear
 + 283375 improved extensibility of SSL connectors
 + 283818 fixed merge of forward parameters
 + backport jetty-8 annotation parsing to jetty-7
 + Disassociate method on IdentityService
 + 284510 Enhance jetty-start for diagnosis and unit testing
 + 284475 update jetty.sh for new OPTIONS syntax
 + Added DebugHandler
 + Added JavaUtilLog for Jetty logging to java.util.logging framework
 + 284981 Implement a cross-origin filter
 + Improved handling of overlays and resourceCollections
 + 285006 fix AbstractConnector NPE during shutdown.

jetty-7.0.0.RC1 - 15 June 2009
 + JETTY-1066 283357 400 response for bad URIs
 + JETTY-1068 Avoid busy flush of async SSL
 + 283344 Startup on windows is broken

jetty-7.0.0.RC0 - 08 June 2009
 + JETTY-967 create standalone build for PKCS12Import at codehaus
 + JETTY-1056 update jetty-ant module for Jetty 7 at codehaus trunk
 + JETTY-1058 Handle trailing / with aliases
 + 280843 Buffer pool uses isHeader
 + 271535 Adding integration tests, and enabling RFC2616 tests
 + 281287 Handle date headers before 1 Jan 1970
 + 282807 Better handling of 100 continues if response committed.

jetty-7.0.0.M4 - 01 June 2009
 + 281059 NPE in QTP with debug on
 + JETTY-799 shell script for jetty on cygwin
 + JETTY-1031 Handle large pipeline
 + JETTY-1034 Cookie parsing
 + JETTY-1042 Prevent cookie leak between shared connection
 + JETTY-1048 Fix for large partially filtered static content
 + JETTY-1049 Improved transparent proxy usability
 + JETTY-1054 Avoid double deploys
 + JETTY-1055 Cookie quoting
 + JETTY-1057 Error page stack trace XSS

jetty-7.0.0.M3 - 20 June 2009
 + fixed race with expired async listeners
 + refactored configuration mechanism
 + added WebAppContext.setConfigurationDiscovered for servlet 3.0 features
 + 274251 Allow dispatch to welcome files that are servlets (configurable)
 + 277403 Cleanup system property usage.
 + 277798 Denial of Service Filter
 + Portable continuations for jetty6 and servlet3
 + Refactored continuations to only support response wrapping
 + Added ContinuationThrowable
 + 276545 Quoted cookie paths
 + 279725 Support 100 and 102 expectations
 + Refactored AbstractBuffers to HttpBuffers for performance
 + Numerous cleanups from static code analysis
 + 280707 client.HttpConnection does not catch and handle non-IOExceptions
 + 281470 Handle the case where request.PathInfo() should be "/*"

jetty-7.0.0.M2 - 18 May 2009
 + JETTY-937 Work around Sun JVM bugs
 + JETTY-941 Linux chkconfig hint
 + JETTY-959 CGI servlet doesn't kill the CGI in case the client disconnects
 + JETTY-980 Fixed ResourceHandler ? handling, and bad URI creation in listings
 + JETTY-996 Make start-stop-daemon optional
 + 273767 Update to use geronimo annotations spec 1.1.1
 + JETTY-1003 java.lang.IllegalArgumentException: timeout can't be negative
 + JETTY-1004 CERT VU#402580 Canonical path handling includes ? in path segment
 + JETTY-1013 MySql Error with JDBCUserRealm
 + JETTY-1014 Enable start-stop-daemon by default on jetty.sh
   (START_STOP_DAEMON=1)
 + JETTY-1015 Reduce BayeuxClient and HttpClient lock contention
 + JETTY-1020 ZipException in org.mortbay.jetty.webapp.TagLibConfiguration
   prevents all contexts from being loaded
 + 275396 Added ScopedHandler to set servlet scope before security handler

jetty-6.1.18 - 16 May 2009
 + JETTY-937 Improved work around sun JVM selector bugs
 + JETTY-1004 CERT VU#402580 Canonical path handling includes ? in path segment
 + JETTY-1008 ContinuationBayeux destroy is called
 + JETTY-1013 MySql Error with JDBCUserRealm
 + JETTY-1014 Enable start-stop-daemon by default on jetty.sh
   (START_STOP_DAEMON=1)
 + JETTY-1015 Reduce BayeuxClient and HttpClient lock contention
 + JETTY-1017 HttpDestination has too coarse locking
 + JETTY-1018 Denial of Service Filter
 + JETTY-1020 ZipException in org.mortbay.jetty.webapp.TagLibConfiguration
   prevents all contexts from being loaded
 + JETTY-1022 Removed several 1.5isms

jetty-5.1.15 - 18 May 2009
 + JETTY-418 synchronized load class
 + JETTY-1004 CERT VU402580 Canonical path handling includes ? in path segment
 + Fixes for CERT438616-CERT237888-CERT21284

jetty-6.1.17 - 30 April 2009
 + JETTY-936 Make optional dispatching to welcome files as servlets
 + JETTY-937 Work around sun JVM selector bugs
 + JETTY-941 Linux chkconfig hint
 + JETTY-957 Reduce hardcoded versions
 + JETTY-980 Security / Directory Listing XSS present
 + JETTY-982 Make test-jaas-webapp run with jetty:run
 + JETTY-983 Default Servlet sets accept-ranges for cached/gzipped content
 + JETTY-988 X-Forwarded-Host has precedence over X-Forwarded-Server
 + JETTY-989 GzipFilter handles addHeader
 + JETTY-990 Async HttpClient connect
 + JETTY-992 URIUtil.encodePath encodes markup characters
 + JETTY-996 Make start-stop-daemon optional
 + JETTY-997 Remove jpackage-utils dependency on rpm install
 + JETTY-985 Allow listeners to implement both interfaces
 + JETTY-1000 Avoided needless 1.5 dependency
 + JETTY-1002 cometd-api to 1.0.beta8
 + JETTY-1003 java.lang.IllegalArgumentException: timeout can't be negative
 + JETTY-1004 CERT VU#402580 Canonical path handling includes ? in path segment
 + JETTY-1006 Resume meta connect on all XD messages

jetty-7.0.0.M1 - 22 April 2009
 + 271258 FORM Authentication dispatch handling avoids caching
 + Initial support for LoginService.logout
 + Removed HTTPConnection specifics from connection dispatching
 + JETTY-695 Handler dump
 + Reworked authentication for deferred authentication
 + Reworked JMX for new layout
 + JETTY-983 DefaultServlet generates accept-ranges for cached/gzip content
 + 273011 JETTY-980 JETTY-992 Security / Directory Listing XSS present
 + 271536 Add support to IO for quietly closing Readers / Writers
 + 273101 Fix DefaultServletTest XSS test case
 + 273153 Test for Nested references in DispatchServlet

jetty-6.1.16 - 01 April 2009
 + JETTY-702 Create "jetty-tasks.xml" for the Ant plugin
 + JETTY-899 Standardize location for configuration files which go into etc
 + JETTY-936 Allow dispatch to welcome files that are servlets
 + JETTY-944 Lazy messages don't prevent long polls waiting
 + JETTY-946 Redeploys with maven jetty plugin of webapps with overlays don't
   work
 + JETTY-947 Exception stops terracotta session scavenger
 + JETTY-948 ConcurrentModificationException in TerracottaSessionManager
   scavenger
 + JETTY-949 Move cometd source to cometd.org project
 + JETTY-953 SSL keystore file input stream is not being closed directly
 + JETTY-956 SslSelectChannelConnector - password should be the default value
   of keyPassword if not specified
 + JETTY-959 CGI servlet doesn't kill the CGI in case the client disconnects
 + JETTY-964 Typo in Jetty 6.1.15 Manifest - Bundle-RequiredExcutionEnvironment
 + JETTY-972 Move cometd code back from cometd.org project (temporarily)
 + JETTY-973 Deliver same message to a collection of cometd Clients

jetty-7.0.0.M0 - 27 March 2009
 + JETTY-496 Support inetd/xinetd through use of System.inheritedChannel()
 + JETTY-540 Merged 3.0 Public Review changes
 + JETTY-567 Delay in initial TLS Handshake With FireFox 3 beta5 and
   SslSelectChannelConnector
 + JETTY-600 Automated tests of WADI integration + upgrade to WADI 2.0
 + JETTY-691 System.getProperty() calls ... wrap them in doPrivileged
 + JETTY-713 Expose additional AbstractConnector methods via MBean
 + JETTY-731 Completed DeliverListener for cometd
 + JETTY-748 RandomAccessFileBuffer for hadoop optimization
 + JETTY-749 Improved ArrayQueue
 + JETTY-765 ensure stop mojo works for all execution phases
 + JETTY-774 Improved caching of mime types with charsets
 + JETTY-775 AbstractSessionTest remove timing related test
 + JETTY-778 handle granular windows timer in lifecycle test
 + JETTY-779 Fixed line feed in request log
 + JETTY-781 Add "mvn jetty:deploy-war" for deploying a pre-assembled war
 + JETTY-782 Implement interval advice for BayeuxClient
 + JETTY-783 Update jetty self-signed certificate
 + JETTY-784 TerracottaSessionManager leaks sessions scavenged in other nodes
 + JETTY-786 Allow DataSourceUserRealm to create tables
 + JETTY-787 Handle MSIE7 mixed encoding
 + JETTY-788 Fix jotm for scoped jndi naming
 + JETTY-790 WaitingContinuations can change mutex if not pending
 + JETTY-792 TerracottaSessionManager does not unlock new session with
   requested id
 + JETTY-793 Fixed DataCache millisecond rounding
 + JETTY-794 WADI integration tests fail intermittently.
 + JETTY-795 NullPointerException in SocketConnector.java
 + JETTY-801 Bring back 2 arg EnvEntry constructor
 + JETTY-802 Modify the default error pages to make association with Jetty
   clearer
 + JETTY-804 HttpClient timeout does not always work
 + JETTY-805 Fix jetty-jaas.xml for new UserRealm package
 + JETTY-806 Timeout related Deadlocks in HTTP Client
 + JETTY-807 HttpTester to handle charsets
 + JETTY-808 cometd client demo run.sh
 + JETTY-809 Need a way to customize WEB-INF/lib file extensions that are added
   to the classpath
 + JETTY-811 Allow configuration of system properties for the maven plugin
   using a file
 + JETTY-813 Simplify NCSARequestLog.java
 + JETTY-814 Add org.eclipse.jetty.client.Address.toString()
 + JETTY-816 Implement reconnect on java bayeux client
 + JETTY-817 Aborted SSL connections may cause jetty to hang with full cpu
 + JETTY-818 Support javax.servlet.request.ssl_session_id
 + JETTY-821 Allow lazy loading of persistent sessions
 + JETTY-822 Commit when autocommit=true causes error with mysql
 + JETTY-823 Extend start.config profiles
 + JETTY-824 Access to inbound byte statistics
 + JETTY-825 URL decoding of spaces (+) fails for encoding not utf8
 + JETTY-830 Add ability to reserve connections on http client
 + JETTY-831 Add ability to stop java bayeux client
 + JETTY-832 More UrlDecoded handling in relation to JETTY-825
 + JETTY-834 Configure DTD does not allow <Map> children
 + JETTY-837 Response headers set via filter are ignored for static resources
 + JETTY-840 add default mime types to *.htc and *.pps
 + JETTY-841 Duplicate messages when sending private message to yourself with
   cometd chat demo
 + JETTY-842 NPE in jetty client when no path component
 + JETTY-843 META-INF/MANIFEST.MF is not present in unpacked webapp
 + JETTY-844 Replace reflection with direct invocation in Slf4jLog
 + JETTY-848 Temporary folder not fully cleanup after stop (via Sweeper)
 + JETTY-854 JNDI scope does not work with applications in a .war
 + JETTY-859 MultiPartFilter ignores the query string parameters
 + JETTY-861 switched buffer pools to ThreadLocal implementation
 + JETTY-862 EncodedHttpURI ignores given encoding in constructor
 + JETTY-866 jetty-client test case fix
 + JETTY-869 NCSARequestLog locale config
 + JETTY-870 NullPointerException in Response when performing redirect to wrong
   relative URL
 + JETTY-871 jetty-client expires() NPE race condition fixed
 + JETTY-876 Added new BlockingArrayQueue and new QueuedThreadPool
 + JETTY-894 Add android .apk to mime types
 + JETTY-897 Remove swing dependency in GzipFilter
 + JETTY-898 Allow jetty debs to start with custom java args provided by users
 + JETTY-899 Standardize location and build process for configuration files
   which go into etc
 + JETTY-890 merge jaspi branch to trunk
 + JETTY-909 Update useragents cache
 + JETTY-917 Change for JETTY-811 breaks systemProperties config parameter in
   maven-jetty-plugin
 + JETTY-922 Fixed NPE on getRemoteHost when socket closed
 + JETTY-923 Client supports attributes
 + JETTY-926 default location for generatedClasses of jspc plugin is incorrect
 + JETTY-939 NPE in AbstractConfiguration.callPreDestroyCallbacks
 + JETTY-938 Deadlock in the TerracottaSessionManager
 + JETTY-946 Redeploys with maven jetty plugin of webapps with overlays don't
   work
 + JETTY-950 Fix double-printing of request URI in request log
 + JETTY-953 SSL keystore file input stream is not being closed directly
 + JETTY-956 SslSelectChannelConnector - password should be the default value
   of keyPassword if not specified
 + moved to org.eclipse packages
 + simplified HandlerContainer API

jetty-6.1.15 - 04 March 2009
 + JETTY-931 Fix issue with jetty-rewrite.xml
 + JETTY-934 fixed stop/start of Bayeux Client
 + JETTY-938 Deadlock in the TerracottaSessionManager
 + JETTY-939 NPE in AbstractConfiguration.callPreDestroyCallbacks
 + JETTY-923 BayeuxClient uses message pools to reduce memory footprint
 + JETTY-924 Improved BayeuxClient disconnect handling
 + JETTY-925 Lazy bayeux messages
 + JETTY-926 default location for generatedClasses of jspc plugin is incorrect

jetty-6.1.15 - 02 March 2009
 + JETTY-923 BayeuxClient uses message pools to reduce memory footprint
 + JETTY-924 Improved BayeuxClient disconnect handling
 + JETTY-925 Lazy bayeux messages
 + JETTY-926 default location for generatedClasses of jspc plugin is incorrect

jetty-6.1.15.rc4 - 19 February 2009
 + JETTY-496 Support inetd/xinetd through use of System.inheritedChannel()
 + JETTY-713 Expose additional AbstractConnector methods via MBean
 + JETTY-749 Improved ack extension
 + JETTY-811 Allow configuration of system properties for the maven plugin
   using a file
 + JETTY-840 add default mime types to *.htc and *.pps
 + JETTY-848 Temporary folder not fully cleanup after stop (via Sweeper)
 + JETTY-872 Handshake handler calls wrong extension callback
 + JETTY-879 Support extra properties in jQuery comet implementation
 + JETTY-802 Modify the default error pages to make association with Jetty
   clearer
 + JETTY-869 NCSARequestLog locale config
 + JETTY-870 NullPointerException in Response when performing redirect to wrong
   relative URL
 + JETTY-878 Removed printStackTrace from WaitingContinuation
 + JETTY-882 ChannelBayeuxListener called too many times
 + JETTY-884 Use hashcode for threadpool ID
 + JETTY-815 Add comet support to jQuery javascript library
 + JETTY-887 Split configuration and handshaking in jquery comet
 + JETTY-888 Fix abort in case of multiple outstanding connections
 + JETTY-894 Add android .apk to mime types
 + JETTY-898 Allow jetty debs to start with custom java args provided by users
 + JETTY-909 Update useragents cache

jetty-6.1.15.rc3 - 28 January 2009
 + JETTY-691 System.getProperty() calls ... wrap them in doPrivileged
 + JETTY-844 Replace reflection with direct invocation in Slf4jLog
 + JETTY-861 switched buffer pools to ThreadLocal implementation
 + JETTY-866 jetty-client test case fix

jetty-6.1.15.rc2 - 23 January 2009
 + adjustment to jetty-client assembly packaging
 + JETTY-567 Delay in initial TLS Handshake With FireFox 3 beta5 and
   SslSelectChannelConnector

jetty-6.1.15.pre0 - 20 January 2009
 + JETTY-600 Automated tests of WADI integration + upgrade to WADI 2.0
 + JETTY-749 Reliable message delivery
 + JETTY-794 WADI integration tests fail intermittently.
 + JETTY-781 Add "mvn jetty:deploy-war" for deploying a pre-assembled war
 + JETTY-795 NullPointerException in SocketConnector.java
 + JETTY-798 Jboss session manager incompatible with LifeCycle.Listener
 + JETTY-801 Bring back 2 arg EnvEntry constructor
 + JETTY-802 Modify the default error pages to make association with Jetty very
   clear
 + JETTY-804 HttpClient timeout does not always work
 + JETTY-806 Timeout related Deadlocks in HTTP Client
 + JETTY-807 HttpTester to handle charsets
 + JETTY-808 cometd client demo run.sh
 + JETTY-809 Need a way to customize WEB-INF/lib file extensions that are added
   to the classpath
 + JETTY-814 Add org.eclipse.jetty.client.Address.toString()
 + JETTY-816 Implement reconnect on java bayeux client
 + JETTY-817 Aborted SSL connections may cause jetty to hang with full cpu
 + JETTY-819 Jetty Plus no more jre 1.4
 + JETTY-821 Allow lazy loading of persistent sessions
 + JETTY-824 Access to inbound byte statistics
 + JETTY-825 URL decoding of spaces (+) fails for encoding not utf8
 + JETTY-827 Externalize servlet api
 + JETTY-830 Add ability to reserve connections on http client
 + JETTY-831 Add ability to stop java bayeux client
 + JETTY-832 More UrlDecoded handling in relation to JETTY-825
 + JETTY-833 Update debian and rpm packages for new jsp-2.1-glassfish jars and
   servlet-api jar
 + JETTY-834 Configure DTD does not allow <Map> children
 + JETTY-837 Response headers set via filter are ignored for static resources
 + JETTY-841 Duplicate messages when sending private message to yourself with
   cometd chat demo
 + JETTY-842 NPE in jetty client when no path component
 + JETTY-843 META-INF/MANIFEST.MF is not present in unpacked webapp
 + JETTY-852 Ensure handshake and connect retried on failure for jquery-cometd
 + JETTY-854 JNDI scope does not work with applications in a .war
 + JETTY-855 jetty-client uber assembly support
 + JETTY-858 ContentExchange provides bytes
 + JETTY-859 MultiPartFilter ignores the query string parameters
 + JETTY-862 EncodedHttpURI ignores given encoding in constructor

jetty-6.1.14 - 14 November 2008
 + JETTY-630 jetty6-plus rpm is missing the jetty6-plus jar
 + JETTY-748 Reduced flushing of large content
 + JETTY-765 ensure stop mojo works for all execution phases
 + JETTY-777 include util5 on the jetty debs
 + JETTY-778 handle granular windows timer in lifecycle test
 + JETTY-779 Fixed line feed in request log
 + JETTY-782 Implement interval advice for BayeuxClient
 + JETTY-783 Update jetty self-signed certificate
 + JETTY-784 TerracottaSessionManager leaks sessions scavenged in other nodes
 + JETTY-787 Handle MSIE7 mixed encoding
 + JETTY-788 Fix jotm for new scoped jndi
 + JETTY-790 WaitingContinuations can change mutex if not pending
 + JETTY-791 Ensure jdk1.4 compatibility for jetty-6
 + JETTY-792 TerracottaSessionManager does not unlock new session with
   requested id
 + JETTY-793 Fixed DataCache millisecond rounding

jetty-6.1.12 - 04 November 2008
 + JETTY-731 Completed DeliverListener for cometd
 + JETTY-772 Increased default threadpool size to 250
 + JETTY-774 Cached text/json content type
 + JETTY-775 fix port of openspaces to jetty-6

jetty-7.0.0.pre5 - 30 October 2008
 + JETTY-766 Fix npe
 + JETTY-767 Fixed SSL Client no progress handshake bug
 + JETTY-768 Remove EnvEntry overloaded constructors
 + JETTY-769 jquery example error
 + JETTY-771 Ensure NamingEntryUtil is jdk1.4 compliant
 + JETTY-772 Increased default threadpool size to 250

jetty-6.1.12.rc5 - 30 October 2008
 + JETTY-703 maxStopTimeMs added to QueuedThreadPool
 + JETTY-762 improved QueuedThreadPool idle death handling
 + JETTY-763 Fixed AJP13 constructor
 + JETTY-766 Ensure SystemProperties set early on jetty-maven-plugin
 + JETTY-767 Fixed SSL Client no progress handshake bug
 + JETTY-768 Remove EnvEntry overloaded constructors
 + JETTY-771 Ensure NamingEntryUtil jdk1.4 compliant

jetty-7.0.0.pre4 - 28 October 2008
 + JETTY-241 Support for web application overlays in rapid application
   development (jetty:run)
 + JETTY-319 improved passing of exception when webapp unavailable
 + JETTY-331 SecureRandom hangs on systems with low entropy (connectors slow to
   start)
 + JETTY-591 No server classes for jetty-web.xml
 + JETTY-604 AbstractSession.setSessionURL
 + JETTY-670 $JETTY_HOME/bin/jetty.sh not worked in Solaris, because of
   /usr/bin/which has no error-code
 + JETTY-676 ResourceHandler doesn't support HTTP HEAD requests
 + JETTY-677 GWT serialization issue
 + JETTY-680 Can't configure the ResourceCollection with maven
 + JETTY-681 JETTY-692 MultiPartFilter is slow for file uploads
 + JETTY-682 Added listeners and queue methods to cometd
 + JETTY-686 LifeCycle.Listener
 + JETTY-687 Issue with servlet-mapping in dynamic servlet invoker
 + JETTY-688 Cookie causes NumberFormatException
 + JETTY-689 processing of non-servlet related annotations
 + JETTY-690 Updated XBean dependencies to XBean version 3.4.3 and Spring
   2.0.5.
 + JETTY-696 jetty.sh restart not working
 + JETTY-698 org.eclipse.resource.JarResource.extract does not close
   JarInputStream jin
 + JETTY-699 Optimized cometd sending of 1 message to many many clients
 + JETTY-700 unit test for unread request data
 + JETTY-703 maxStopTimeMs added to QueuedThreadPool
 + JETTY-708 allow 3 scopes for jndi resources: jvm, server or webapp
 + JETTY-709 Jetty plugin's WebAppConfig configured properties gets overridden
   by AbstractJettyRunMojo even when already set
 + JETTY-710 Worked around poor implementation of File.toURL()
 + JETTY-711 DataSourceUserRealm implementation
 + JETTY-712 HttpClient does not handle request complete after response
   complete
 + JETTY-715 AJP Key size as Integer
 + JETTY-716 Fixed NPE on empty cometd message
 + JETTY-718 during ssl unwrap, return true if some bytes were read, even if
   underflow
 + JETTY-720 fix HttpExchange.waitForStatus
 + JETTY-721 Support wildcard in VirtualHosts configuration
 + JETTY-723 jetty.sh does not check if TMP already is set
 + JETTY-724 better handle EBCDIC default JVM encoding
 + JETTY-728 Improve Terracotta integration and performances
 + JETTY-730 Set SAX parse features to defaults
 + JETTY-731 DeliverListener for cometd
 + JETTY-732 Case Sensitive Basic Authentication Response Header
   Implementations
 + JETTY-733 Expose ssl connectors with xbean
 + JETTY-735 Wrong default jndi name on DataSourceUserRealm
 + JETTY-736 Client Specific cometd advice
 + JETTY-737 refactored jetty.jar into jetty, xml, security, ssl, webapp and
   deploy jars
 + JETTY-738 If jetty.sh finds a pid file is does not check to see if a process
   with that pid is still running
 + JETTY-739 Race in QueuedThreadPool
 + JETTY-741 HttpClient connects slowly due to reverse address lookup by
   InetAddress.getHostName()
 + JETTY-742 Private messages in cometd chat demo
 + JETTY-747 Handle HttpClient exceptions better
 + JETTY-755 Optimized HttpParser and buffers for few busy connections
 + JETTY-757 Unhide JAAS classes
 + JETTY-758 Update JSP to glassfish tag SJSAS-9_1_1-B51-18_Sept_2008
 + JETTY-759 Fixed JSON small negative real numbers
 + JETTY-760 Handle wildcard VirtualHost and normalize hostname in
   ContextHandlerCollection
 + JETTY-762 improved QueuedThreadPool idle death handling
 + JETTY-763 Fixed AJP13 constructor
 + JETTY-766 Ensure SystemProperties set early on jetty-maven-plugin

jetty-6.1.12.rc4 - 21 October 2008
 + JETTY-319 improved passing of exception when webapp unavailable
 + JETTY-729 Backport Terracotta integration to Jetty6.1 branch
 + JETTY-744 Backport of JETTY-741: HttpClient connects slowly due to reverse
   address lookup by InetAddress.getHostName()
 + JETTY-747 Handle exceptions better in HttpClient
 + JETTY-755 Optimized HttpParser and buffers for few busy connections
 + JETTY-758 Update JSP 2.1 to glassfish tag SJSAS-9_1_1-B51-18_Sept_2008
 + JETTY-759 Fixed JSON small negative real numbers
 + JETTY-760 Handle wildcard VirtualHost and normalize hostname in
   ContextHandlerCollection

jetty-6.1.12.rc3 - 10 October 2008
 + JETTY-241 Support for web application overlays in rapid application
   development (jetty:run)
 + JETTY-686 LifeCycle.Listener
 + JETTY-715 AJP key size
 + JETTY-716 NPE for empty cometd message
 + JETTY-718 during ssl unwrap, return true if some bytes were read, even if
   underflow
 + JETTY-720 fix HttpExchange.waitForStatus
 + JETTY-721 Support wildcard in VirtualHosts configuration
 + JETTY-722 jndi related threadlocal not cleared after deploying webapp
 + JETTY-723 jetty.sh does not check if TMP already is set
 + JETTY-725 port JETTY-708 (jndi scoping) to jetty-6
 + JETTY-730 set SAX parser features to defaults
 + JETTY-731 DeliverListener for cometd
 + JETTY-732 Case Sensitive Basic Authentication Response Header
   Implementations
 + JETTY-736 Client Specific cometd advice
 + JETTY-738 If jetty.sh finds a pid file is does not check to see if a process
   with that pid is still running
 + JETTY-739 Race in QueuedThreadPool
 + JETTY-742 Private messages in cometd chat demo

jetty-6.1.12rc2 - 12 September 2008
 + JETTY-282 Support manually-triggered reloading
 + JETTY-331 SecureRandom hangs on systems with low entropy (connectors slow to
   startup)
 + JETTY-591 No server classes for jetty-web.xml
 + JETTY-670 $JETTY_HOME/bin/jetty.sh not worked in Solaris, because of
   /usr/bin/which has no error-code
 + JETTY-671 Configure DTD does not allow <Property> children
 + JETTY-672 Utf8StringBuffer doesn't properly handle null characters (char
   with byte value 0)
 + JETTY-676 ResourceHandler doesn't support HTTP HEAD requests
 + JETTY-677 GWT serialization issue
 + JETTY-680 Can't configure the ResourceCollection with maven
 + JETTY-681 JETTY-692 MultiPartFilter is slow for file uploads
 + JETTY-682 Added listeners and queue methods to cometd
 + JETTY-683 ResourceCollection works for jsp files but does not work for
   static resources under DefaultServlet
 + JETTY-687 Issue with servlet-mapping in dynamic servlet invoker
 + JETTY-688 Cookie causes NumberFormatException
 + JETTY-696 ./jetty.sh restart not working
 + JETTY-698 org.eclipse.resource.JarResource.extract does not close
   JarInputStream jin
 + JETTY-699 Optimize cometd sending of 1 message to many many clients
 + JETTY-709 Jetty plugin's WebAppConfig configured properties gets overridden
   by AbstractJettyRunMojo even when already set
 + JETTY-710 Worked around poor implementation of File.toURL()
 + JETTY-712 HttpClient does not handle request complete after response
   complete

jetty-7.0.0pre3 - 06 August 2008
 + Upgrade jsp 2.1 to SJSAS-9_1_02-B04-11_Apr_2008
 + JETTY-30 Externalize servlet-api to own project
 + JETTY-182 Support setting explicit system classpath for jasper
   Jsr199JavaCompiler
 + JETTY-319 Get unavailable exception and added startWithUnavailable option
 + JETTY-381 JETTY-622 Multiple Web Application Source Directory
 + JETTY-442 Accessors for mimeType on ResourceHandler
 + JETTY-502 forward of an include should hide include attributes
 + JETTY-562 RewriteHandler support for virtual hosts
 + JETTY-563 JETTY-482 OpenRemoteServiceServlet for GWT1.5M2+
 + JETTY-564 Consider optionally importing org.apache.jasper.servlet
 + JETTY-571 SelectChannelConnector throws Exception on close on Windows
 + JETTY-608 Suspend/Resume/Complete request listeners
 + JETTY-621 Improved LazyList javadoc
 + JETTY-626 Null protect reading the dtd resource from classloader
 + JETTY-628 Rewrite rule for rewriting scheme
 + JETTY-629 Don't hold timeout lock during expiry call.
 + JETTY-632 OSGi tags for Jetty client
 + JETTY-633 Default form encoding 8859_1 rather than utf-8
 + JETTY-635 Correctly merge request parameters when doing forward
 + JETTY-636 Separate lifeycle of jsp build
 + JETTY-637 empty date headers throw IllegalArgumentException
 + JETTY-641 JDBC Realm purge cache problem
 + JETTY-642 NPE in LdapLoginModule
 + JETTY-644 LdapLoginModule uses proper filters when searching
 + JETTY-645 Do not provide jetty-util to the webapps
 + JETTY-646 Should set Cache-Control header when sending errors to avoid
   caching
 + JETTY-647 suspended POSTs with binary data do too many resumes
 + JETTY-650 Parse "*" URI for HTTP OPTIONS request
 + JETTY-651 Release resources during destroy
 + JETTY-653 Upgrade jta api specs to more recent version
 + JETTY-654 Allow Cometd Bayeux object to be JMX manageable
 + JETTY-655 Support parsing application/x-www-form-urlencoded parameters via
   http PUT
 + JETTY-656 HttpClient defaults to async mode
 + JETTY-659 ContentExchange and missing headers in HttpClient
 + JETTY-663 AbstractDatabaseLoginModule handle not found UserInfo and userName
 + JETTY-665 Support merging class directories
 + JETTY-666 scanTargetPatterns override the values already being set by
   scanTarget
 + JETTY-667 HttpClient handles chunked content
 + JETTY-669 Http methods other than GET and POST should not have error page
   content
 + JETTY-671 Configure DTD does not allow <Property> children
 + JETTY-672 Utf8StringBuffer doesn't properly handle null characters (char
   with byte value 0)
 + JETTY-675 ServletContext.getRealPath("") returns null instead of returning
   the root dir of the webapp

jetty-6.1.12rc1 - 01 August 2008
 + Upgrade jsp 2.1 to SJSAS-9_1_02-B04-11_Apr_2008
 + JETTY-319 Get unavailable exception and added startWithUnavailable option
 + JETTY-381 JETTY-622 Multiple Web Application Source Directory
 + JETTY-442 Accessors for mimeType on ResourceHandler
 + JETTY-502 forward of an include should hide include attributes
 + JETTY-562 RewriteHandler support for virtual hosts
 + JETTY-563 GWT OpenRemoteServiceServlet GWT1.5M2+
 + JETTY-564 Consider optionally importing org.apache.jasper.servlet
 + JETTY-571 SelectChannelConnector throws Exception on close on Windows
 + JETTY-596 Proxy authorization support in HttpClient
 + JETTY-599 handle buffers consistently handle invalid index for poke
 + JETTY-603 Handle IPv6 in HttpURI
 + JETTY-605 Added optional threadpool to BayeuxService
 + JETTY-606 better writeTo impl for BIO
 + JETTY-607 Add GigaSpaces session clustering
 + JETTY-610 jetty.class.path not being interpreted
 + JETTY-613 website module now generates site-component for jetty-site
 + JETTY-614 scanner allocated hashmap on every scan
 + JETTY-623 ServletContext.getServerInfo() non compliant
 + JETTY-626 Null protect reading the dtd resource from classloader
 + JETTY-628 Rewrite rule for rewriting scheme
 + JETTY-629 Don't hold timeout lock during expiry call.
 + JETTY-632 OSGi tags for Jetty client
 + JETTY-633 Default form encoding 8859_1 rather than utf-8
 + JETTY-635 Correctly merge request parameters when doing forward
 + JETTY-637 empty date headers throw IllegalArgumentException
 + JETTY-641 JDBC Realm purge cache problem
 + JETTY-642 NPE in LdapLoginModule
 + JETTY-644 LdapLoginModule uses proper filters when searching
 + JETTY-646 Should set Cache-Control header when sending errors to avoid
   caching
 + JETTY-647 suspended POSTs with binary data do too many resumes
 + JETTY-650 Parse "*" URI for HTTP OPTIONS request
 + JETTY-651 Release resources during destroy
 + JETTY-654 Allow Cometd Bayeux object to be JMX manageable
 + JETTY-655 Support parsing application/x-www-form-urlencoded parameters via
   http PUT
 + JETTY-656 HttpClient defaults to async mode
 + JETTY-657 Backport jetty-7 sslengine
 + JETTY-658 backport latest HttpClient from jetty-7 to jetty-6
 + JETTY-659 ContentExchange and missing headers in HttpClient
 + JETTY-660 Backported QoSFilter
 + JETTY-663 AbstractDatabaseLoginModule handle not found UserInfo and userName
 + JETTY-665 Support merging class directories
 + JETTY-666 scanTargetPatterns override the values already being set by
   scanTarget
 + JETTY-667 HttpClient handles chunked content
 + JETTY-669 Http methods other than GET and POST should not have error page
   content

jetty-7.0.0pre2 - 30 June 2008
 + JETTY-336 413 error for header buffer full
 + JETTY-425 race in stopping SelectManager
 + JETTY-568 Avoid freeing DirectBuffers. New locking NIO ResourceCache.
 + JETTY-569 Stats for suspending requests
 + JETTY-576 servlet dtds and xsds not being loaded locally
 + JETTY-572 Unique cometd client ID
 + JETTY-578 OSGI Bundle-RequiredExcutionEnvironment set to J2SE-1.5
 + JETTY-579 OSGI resolved management and servlet.resources import error
 + JETTY-580 Fixed SSL shutdown
 + JETTY-581 ContextPath constructor
 + JETTY-582 final ISO_8859_1
 + JETTY-584 handle null contextPath
 + JETTY-587 persist sessions to database
 + JETTY-588 handle Retry in ServletException
 + JETTY-589 Added Statistics Servlet
 + JETTY-590 Digest auth domain for root context
 + JETTY-592 expired timeout callback without synchronization
 + JETTY-595 SessionHandler only deals with base request session
 + JETTY-596 proxy support in HttpClient
 + JETTY-598 Added more reliable cometd message flush option
 + JETTY-599 handle buffers consistently handle invalid index for poke
 + JETTY-603 Handle IPv6 in HttpURI
 + JETTY-605 Added optional threadpool to BayeuxService
 + JETTY-606 better writeTo impl for BIO
 + JETTY-607 Add GigaSpaces session clustering
 + JETTY-609 jetty-client improvements for http conversations
 + JETTY-610 jetty.class.path not being interpreted
 + JETTY-611 make general purpose jar scanning mechanism
 + JETTY-612 scan for web.xml fragments
 + JETTY-613 various distribution related changes
 + JETTY-614 scanner allocates hashmap on every iteration
 + JETTY-615 Replaced CDDL servlet.jar with Apache-2.0 licensed version
 + JETTY-623 ServletContext.getServerInfo() non compliant

jetty-6.1.11 - 06 June 2008
 + JETTY-336 413 error for full header buffer
 + JETTY-425 race in stopping SelectManager
 + JETTY-580 Fixed SSL shutdown
 + JETTY-581 ContextPath constructor
 + JETTY-582 final ISO_8859_1
 + JETTY-584 handle null contextPath
 + JETTY-588 handle Retry in ServletException
 + JETTY-590 Digest auth domain for root context
 + JETTY-592 expired timeout callback without synchronization
 + JETTY-595 SessionHandler only deals with base request session
 + JETTY-596 Proxy support in HttpClient
 + JETTY-598 Added more reliable cometd message flush option

jetty-6.1.10 - 20 May 2008
 + Use QueuedThreadPool as default
 + JETTY-440 allow file name patterns for jsp compilation for jspc plugin
 + JETTY-529 CNFE when deserializing Array from session resolved
 + JETTY-537 JSON handles Locales
 + JETTY-547 Shutdown SocketEndpoint output before close
 + JETTY-550 Reading 0 bytes corrupts ServletInputStream
 + JETTY-551 Upgraded to Wadi 2.0-M10
 + JETTY-556 Encode all URI fragments
 + JETTY-557 Allow ServletContext.setAttribute before start
 + JETTY-558 optional handling of X-Forwarded-For/Host/Server
 + JETTY-566 allow for non-blocking behavior in jetty maven plugin
 + JETTY-572 unique cometd client ID
 + JETTY-579 osgi fixes with management and servlet resources

jetty-7.0.0pre1 - 03 May 2008
 + Allow annotations example to be built regularly, copy to contexts-available
 + Make annotations example consistent with servlet 3.0
 + Refactor JNDI impl to simplify
 + Improved suspend examples
 + address osgi bundling issue relating to build resources
 + JETTY-529 CNFE when deserializing Array from session resolved
 + JETTY-558 optional handling of X-Forwarded-For/Host/Server
 + JETTY-559 ignore unsupported shutdownOutput
 + JETTY-566 allow for non-blocking behavior in jetty maven plugin
 + JETTY-440 allow file name patterns for jsp compilation for jspc plugin

jetty-7.0.0pre0 - 21 April 2008
 + Jetty-6.1.8 Changes
 + Refactor of Continuation towards servlet 3.0 proposal
 + JETTY-282 Support manually-triggered reloading by maven plugin
 + QueuedThreadPool default
 + RetryRequest exception now extends ThreadDeath
 + Added option to dispatch to suspended requests.
 + Delay 100 continues until getInputStream
 + HttpClient supports pipelined request
 + BayeuxClient use a single connection for polling
 + Make javax.servlet.jsp optional osgi import for jetty module
 + Ensure Jotm tx mgr can be found in jetty-env.xml
 + Renamed modules management and naming to jmx and jndi.
 + JETTY-341 100-Continues sent only after getInputStream called.
 + JETTY-386 backout fix and replaced with
   ContextHandler.setCompactPath(boolean)
 + JETTY-399 update OpenRemoteServiceServlet to gwt 1.4
 + JETTY-467 allow URL rewriting to be disabled.
 + JETTY-468 unique holder names for addServletWithMapping
 + JETTY-471 LDAP JAAS Realm
 + JETTY-474 Fixed case sensitivity issue with HttpFields
 + JETTY-475 AJP connector in RPMs
 + JETTY-486 Improved jetty.sh script
 + JETTY-487 Handle empty chunked request
 + JETTY-494 Client side session replication
 + JETTY-519 HttpClient does not recycle closed connection.
 + JETTY-522 Add build profile for macos for setuid
 + JETTY-523 Default servlet uses ServletContext.getResource
 + JETTY-524 Don't synchronize session event listener calls
 + JETTY-525 Fixed decoding for long strings
 + JETTY-526 Fixed MMBean fields on JMX MBeans
 + JETTY-528 Factor our cookie parsing to CookieCutter
 + JETTY-530 Improved JMX MBeanContainer lifecycle
 + JETTY-531 Optional expires on MovedContextHandler
 + JETTY-532 MBean properties for QueuedThreadPool
 + JETTY-535 Fixed Bayeux server side client memory leak
 + JETTY-537 JSON handles Locales
 + JETTY-538 test harness fix for windows
 + JETTY-540 Servlet-3.0 & java5 support (work in progress)
 + JETTY-543 Atomic batch get and put of files.
 + JETTY-545 Rewrite handler
 + JETTY-546 Webapp runner. All in one jar to run a webapps
 + JETTY-547 Shutdown SocketEndpoint output before close
 + JETTY-550 Reading 0 bytes corrupts ServletInputStream
 + JETTY-551 Wadi 2.0-M10
 + JETTY-553 Fixed customize override
 + JETTY-556 Encode all URI fragments
 + JETTY-557 Allow ServletContext.setAttribute before start
 + JETTY-560 Allow decoupling of jndi names in web.xml

jetty-6.1.9 - 26 March 2008
 + Make javax.servlet.jsp optional osgi import for jetty module
 + Ensure Jotm tx mgr can be found in jetty-env.xml
 + JETTY-399 update OpenRemoteServiceServlet to gwt 1.4
 + JETTY-471 LDAP JAAS Realm
 + JETTY-475 AJP connector in RPMs
 + JETTY-482 update to JETTY-399
 + JETTY-519 HttpClient does not recycle closed connection.
 + JETTY-522 Add build profile for macos for setuid
 + JETTY-525 Fixed decoding for long strings
 + JETTY-526 Fixed MMBean fields on JMX MBeans
 + JETTY-532 MBean properties for QueuedThreadPool
 + JETTY-535 Fixed Bayeux server side client memory leak
 + JETTY-538 test harness fix for windows
 + JETTY-541 Cometd per client timeouts

jetty-6.1.8 - 28 February 2008
 + Added QueuedThreadPool
 + Optimized QuotedStringTokenizer.quote()
 + further Optimizations and improvements of Cometd
 + Optimizations and improvements of Cometd, more pooled objects
 + Improved Cometd timeout handling
 + Added BayeuxService
 + Cookie support in BayeuxClient
 + Improved Bayeux API
 + add removeHandler(Handler) method to HandlerContainer interface
 + Added JSON.Convertor and non static JSON instances
 + Long cache for JSON
 + Fixed JSON negative numbers
 + JSON unquotes /
 + Add "mvn jetty:stop"
 + allow sessions to be periodically persisted to disk
 + grizzly fixed for posts
 + Remove duplicate commons-logging jars and include sslengine in jboss sar
 + Allow code ranges on ErrorPageErrorHandler
 + AJP handles bad mod_jk methods
 + JETTY-350 log ssl errors on SslSocketConnector
 + JETTY-417 JETTY_LOGS environment variable not queried by jetty.sh
 + JETTY-433 ContextDeployer constructor fails unnecessarily when using a
   security manager if jetty.home not set
 + JETTY-434 ContextDeployer scanning of sub-directories should be optional
 + JETTY-481 Handle empty Bayeux response
 + JETTY-489 Improve doco on the jetty.port property for plugin
 + JETTY-490 Fixed JSONEnumConvertor
 + JETTY-491 opendocument mime types
 + JETTY-492 Null pointer in HashSSORealm
 + JETTY-493 JSON handles BigDecimals
 + JETTY-498 Improved cookie parsing
 + JETTY-507 Fixed encoding from JETTY-388 and test case
 + JETTY-508 Extensible cometd handlers
 + JETTY-509 Fixed JSONP transport for changing callback names
 + JETTY-511 jetty.sh mishandled JETTY_HOME when launched from a relative path
 + JETTY-512 add slf4j as optional to manifest
 + JETTY-513 Terracotta session replication does not work when the initial page
   on each server does not set any attributes
 + JETTY-515 Timer is missing scavenging Task in HashSessionManager

jetty-6.1.7 - 22 December 2007
 + Added BayeuxService
 + Added JSON.Convertor and non static JSON instances
 + Add "mvn jetty:stop"
 + allow sessions to be periodically persisted to disk
 + Cookie support in BayeuxClient
 + grizzly fixed for posts
 + jetty-6.1 branch created from 6.1.6 and r593 of jetty-contrib trunk
 + Optimizations and improvements of Cometd, more pooled objects
 + Update java5 patch
 + JETTY-386 CERT-553235 backout fix and replaced with
   ContextHandler.setCompactPath(boolean)
 + JETTY-467 allow URL rewriting to be disabled.
 + JETTY-468 unique holder names for addServletWithMapping
 + JETTY-474 Fixed case sensitivity issue with HttpFields
 + JETTY-486 Improved jetty.sh script
 + JETTY-487 Handle empty chunked request

jetty-6.1.6 - 18 November 2007
 + rudimentary debian packaging
 + updated grizzly connector to 1.6.1
 + JETTY-455 Optional cometd id
 + JETTY-459 Unable to deploy from Eclipse into the root context
 + JETTY-461 fixed cometd unknown channel
 + JETTY-464 typo in ErrorHandler
 + JETTY-465 System.exit() in constructor exception for MultiPartOutputStream

jetty-6.1.6rc1 - 05 November 2007
 + Upgrade jsp 2.1 to SJSAS-9_1-B58G-FCS-08_Sept_2007
 + Housekeeping on poms
 + CERT VU#38616 handle single quotes in cookie names.
 + Improved JSON parsing from Readers
 + Moved some impl classes from jsp-api-2.1 to jsp-2.1
 + Added configuration file for capturing stderr and stdout
 + Updated for dojo 1.0(rc) cometd
 + Give bayeux timer name
 + Give Terracotta session scavenger a name
 + Jetty Eclipse Plugin 1.0.1: force copy of context file on redeploy
 + JETTY-388 Handle utf-16 and other multibyte non-utf-8 form content.
 + JETTY-409 String params that denote files changed to File
 + JETTY-438 handle trailing . in vhosts
 + JETTY-439 Fixed 100 continues clash with Connection:close
 + JETTY-451 Concurrent modification of session during invalidate
 + JETTY-443 windows bug causes Acceptor thread to die
 + JETTY-445 removed test code
 + JETTY-448 added setReuseAddress on AbstractConnector
 + JETTY-450 Bad request for response sent to server
 + JETTY-452 CERT VU#237888 Dump Servlet - prevent cross site scripting
 + JETTY-453 updated Wadi to 2.0-M7
 + JETTY-454 handle exceptions with themselves as root cause
 + JETTY-456 allow null keystore for osX
 + JETTY-457 AJP certificate chains

jetty-6.1.6rc0 - 03 October 2007
 + Added jetty.lib system property to start.config
 + AJP13 Fix on chunked post
 + Fix cached header optimization for extra characters
 + SetUID option to support setgid
 + Make mx4j used only if runtime uses jdk<1.5
 + Moved Grizzly to contrib
 + Give deployment file Scanner threads a unique name
 + Fix Host header for async client
 + Fix typo in async client onResponsetHeader method name
 + Tweak OSGi manifests to remove unneeded imports
 + Allow scan interval to be set after Scanner started
 + Add jetty.host system property
 + Allow properties files on the XmlConfiguration command line.
 + Prevent infinite loop on stopping with temp dir
 + Ensure session is completed only when leaving context.
 + Update terracotta to 2.4.1 and exclude ssl classes
 + Update jasper2.1 to tag SJSAS-9_1-B58C-FCS-22_Aug_2007
 + Removal of unneeded dependencies from management, maven-plugin, naming &
   plus poms
 + Adding setUsername,setGroupname to setuid and mavenizing native build
 + UTF-8 for bayeux client
 + CVE-2007-5615 Added protection for response splitting with bad headers.
 + Cached user agents strings in the /org/mortbay/jetty/useragents resource
 + Make default time format for RequestLog match NCSA default
 + Use terracotta repo for build; make jetty a terracotta module
 + Fix patch for java5 to include cometd module
 + Added ConcatServlet to combine javascript and css
 + Add ability to persist sessions with HashSessionManager
 + Avoid FULL exception in window between blockForOutput and remote close
 + Added JPackage RPM support
 + Added JSON.Convertable
 + Updated README, test index.html file and jetty-plus.xml file
 + JETTY-259 SystemRoot set for windows CGI
 + JETTY-311 avoid json keywords
 + JETTY-376 allow anything but CRLF in reason string
 + JETTY-398 Allow same WADI Dispatcher to be used across multiple web-app
   contexts
 + JETTY-400 consume CGI stderr
 + JETTY-402 keep HashUserRealm in sync with file
 + JETTY-403 Allow long content length for range requests
 + JETTY-404 WebAppDeployer sometimes deploys duplicate webapp
 + JETTY-405 Default date formate for reqest log
 + JETTY-407 AJP handles unknown content length
 + JETTY-413 Make rolloveroutputstream timer daemon
 + JETTY-422 Allow <Property> values to be null in config files
 + JETTY-423 Ensure javax.servlet.forward parameters are latched on first
   forward
 + JETTY-425 Handle duplicate stop calls better
 + JETTY-430 improved cometd logging
 + JETTY-431 HttpClient soTimeout

jetty-6.1.5 - 19 July 2007
 + Upgrade to Jasper 2.1 tag SJSAS-9_1-B50G-BETA3-27_June_2007
 + Fixed GzipFilter for dispatchers
 + Fixed reset of reason
 + JETTY-392 updated LikeJettyXml example

jetty-6.1.5rc0 - 15 July 0200
 + update terracotta session clustering to terracotta 2.4
 + SetUID option to only open connectors before setUID.
 + Protect SslSelectChannelConnector from exceptions during close
 + Improved Request log configuration options
 + Added GzipFilter and UserAgentFilter
 + make OSGi manifests for jetty jars
 + update terracotta configs for tc 2.4 stable1
 + remove call to open connectors in jetty.xml
 + update links on website
 + make jetty plus example webapps use ContextDeployer
 + Dispatch SslEngine expiry (non atomic)
 + Make SLF4JLog impl public, add mbean descriptors
 + SPR-3682 - dont hide forward attr in include.
 + Upgrade to Jasper 2.1 tag SJSAS-9_1-B50G-BETA3-27_June_2007
 + JETTY-253 Improved graceful shutdown
 + JETTY-373 Stop all dependent lifecycles
 + JETTY-374 HttpTesters handles large requests/responses
 + JETTY-375 IllegalStateException when committed.
 + JETTY-376 allow spaces in reason string
 + JETTY-377 allow sessions to be wrapped with
   AbstractSesssionManager.SessionIf
 + JETTY-378 handle JVMs with non ISO/UTF default encodings
 + JETTY-380 handle pipelines of more than 4 requests!
 + JETTY-385 EncodeURL for new sessions from dispatch
 + JETTY-386 Allow // in file resources

jetty-6.1.4 - 15 June 2007
 + fixed early open() call in NIO connectors
 + JETTY-370 ensure maxIdleTime<=0 means connections never expire
 + JETTY-371 Fixed chunked HEAD response
 + JETTY-372 make test for cookie caching more rigorous

jetty-6.1.4rc1 - 10 June 2007
 + Work around IBM JVM socket close issue
 + moved documentation for jetty and jspc maven plugins to wiki
 + async client improvements
 + fixed handling of large streamed files
 + Fixed synchronization conflict SslSelectChannel and SelectChannel
 + Optional static content cache
 + JETTY-310 better exception when no filter file for cometd servlet
 + JETTY-323 handle htaccess without a user realm
 + JETTY-346 add wildcard support to extra scan targets for maven plugin
 + JETTY-355 extensible SslSelectChannelConnector
 + JETTY-357 cleaned up ssl buffering
 + JETTY-360 allow connectors, userRealms to be added from a <jettyConfig> for
   maven plugin
 + JETTY-361 prevent url encoding of dir listings for non-link text
 + JETTY-362 More object locks
 + JETTY-365 make needClientAuth work on SslSelectChannelConnector
 + JETTY-366 JETTY-368 Improved bayeux disconnect

jetty-6.1.4rc0 - 01 June 2007
 + Reorganized import of contrib modules
 + Unified JMX configuration
 + Updated slf4j version to 1.3.1
 + Updated junit to 3.8.2
 + Allow XmlConfiguration properties to be configured
 + Add (commented out) jspc precompile to test-webapp
 + Add slf4j-api for upgraded version
 + Change scope of fields for Session
 + Add ability to run cometd webapps to maven plugin
 + Delay ssl handshake until after dispatch in sslSocketConnector
 + Set so_timeout during ssl handshake as an option on SslSocketConnector
 + Optional send Date header. Server.setSendDateHeader(boolean)
 + update etc/jetty-ssl.xml with new handshake timeout setting
 + fixed JSP close handling
 + improved date header handling
 + fixed waiting continuation reset
 + JETTY-257 fixed comet cross domain
 + JETTY-309 fix applied to sslEngine
 + JETTY-317 rollback inclusion of cometd jar for maven plugin
 + JETTY-318 Prevent meta channels being created
 + JETTY-330 Allow dependencies with scope provided for jspc plugin
 + JETTY-335 SslEngine overflow fix
 + JETTY-337 deprecated get/setCipherSuites and added
   get/setExcludeCipherSuites
 + JETTY-338 protect isMoreInBuffer from destroy
 + JETTY-339 MultiPartFiler deletes temp files on IOException
 + JETTY-340 FormAuthentication works with null response
 + JETTY-344 gready fill in ByteArrayBuffer.readFrom
 + JETTY-345 fixed lost content with blocked NIO.
 + JETTY-347 Fixed type util init
 + JETTY-352 Object locks

jetty-6.1.3 - 04 May 2007
 + Handle CRLF for content in header optimization
 + JETTY-309 don't clear writable status until dispatch
 + JETTY-315 suppressed warning
 + JETTY-322 AJP13 cping and keep alive

jetty-6.1.2 - 01 May 2007
 + Improved unavailabile handling
 + sendError resets output state
 + Fixed session invalidation error in WadiSessionManager
 + Updated Wadi to version 2.0-M3
 + Added static member definition in WadiSessionManager
 + JETTY-322 fix ajp cpong response and close handling
 + JETTY-324 fix ant plugin
 + JETTY-328 updated jboss

jetty-6.1.2rc5 - 24 April 2007
 + set default keystore for SslSocketConnector
 + removed some compile warnings
 + Allow jsp-file to be / or /*
 + JETTY-305 delayed connection destroy
 + JETTY-309 handle close in multivalue connection fields.
 + JETTY-314 fix for possible NPE in Request.isRequestedSessionIdValid

jetty-6.1.2rc4 - 19 April 2007
 + JETTY-294 Fixed authentication reset
 + JETTY-299 handle win32 paths for object naming
 + JETTY-300 removed synchronized on dispatch
 + JETTY-302 correctly parse quoted content encodings
 + JETTY-303 fixed dual reset of generator
 + JETTY-304 Fixed authentication reset

jetty-6.1.2rc3 - 16 April 2007
 + Improved performance and exclusions for TLD scanning
 + MBean properties assume writeable unless marked RO
 + refactor of SessionManager and SessionIdManager for clustering
 + Improvements to allow simple setting of Cache-Control headers
 + AJP redirects https requests correctly
 + Fixed writes of unencoded char arrays.
 + JETTY-283 Parse 206 and 304 responses in client
 + JETTY-285 enable jndi for mvn jetty:run-war and jetty:run-exploded
 + JETTY-289 fixed javax.net.ssl.SSLException on binary file upload
 + JETTY-292 Fixed error page handler error pages
 + JETTY-293 fixed NPE on fast init
 + JETTY-294 Response.reset() resets headers as well as content
 + JETTY-295 Optional support of authenticated welcome files
 + JETTY-296 Close direct content inputstreams
 + JETTY-297 Recreate tmp dir on stop/start
 + JETTY-298 Names in JMX ObjectNames for context, servlets and filters

jetty-6.1.2rc2 - 27 March 2007
 + Enable the SharedStoreContextualiser for the WadiSessionManager(Database
   store for clustering)
 + AJP13 CPING request and CPONG response implemented
 + AJP13 Shutdown Request from peer implemented
 + AJP13 remoteUser, contextPath, servletPath requests implemented
 + Change some JNDI logging to debug level instead of info
 + Update jasper to glassfish tag SJSAS-9_1-B39-RC-14_Mar_2007
 + Optimized multi threaded init on startup servlets
 + Removed unneeded specialized TagLibConfiguration class from maven plugin
 + Refactor Scanner to increase code reuse with maven/ant plugins
 + Added RestFilter for PUT and DELETE from Aleksi Kallio
 + Make annotations work for maven plugin
 + JETTY-125 maven plugin: ensure test dependencies on classpath for
   <useTestClasspath>
 + JETTY-246 path encode cookies rather than quote
 + JETTY-254 prevent close of jar entry by bad JVMs
 + JETTY-256 fixed isResumed and work around JVM bug
 + JETTY-258 duplicate log message in ServletHandler
 + JETTY-260 Close connector before stop
 + JETTY-262 Allow acceptor thread priority to be adjusted
 + JETTY-263 Added implementation for authorizationType Packets
 + JETTY-265 Only quote cookie values if needed
 + JETTY-266 Fix deadlock with shutdown
 + JETTY-271 ResourceHandler uses resource for MimeType mapping
 + JETTY-272 Activate and Passivate events for sessions
 + JETTY-274 Improve flushing at end of request for blocking
 + JETTY-276 Partial fix for reset/close race
 + JETTY-277 Improved ContextHandlerCollection
 + JETTY-278 Session invalidation delay until no requests
 + JETTY-280 Fixed deadlock with two flushing threads
 + JETTY-284 Fixed stop connector race
 + JETTY-286 isIntegral and isConfidential methods overridden in
   SslSelectChannelConnector

jetty-6.1.2rc1 - 08 March 2007
 + TagLibConfiguration uses resource input stream
 + Improved handling of early close in AJP
 + add ajp connector jar to jetty-jboss sar
 + Improved Context setters for wadi support
 + fix Dump servlet to handle primitive array types
 + handle comma separated values for the Connection: header
 + Added option to allow null pathInfo within context
 + BoundedThreadPool queues rather than blocks excess jobs.
 + Support null pathInfo option for webservices deployed to jetty/jboss
 + Workaround to call SecurityAssocation.clear() for jboss webservices calls to
   ejbs
 + Ensure jetty/jboss uses servlet-spec classloading order
 + call preDestroy() after servlet/filter destroy()
 + Fix constructor for Constraint to detect wildcard role
 + Added support for lowResourcesIdleTime to SelectChannelConnector
 + JETTY-157 make CGI handle binary data
 + JETTY-175 JDBCUserRealm use getInt instead of getObject
 + JETTY-188 Use timer for session scavaging
 + JETTY-235 default realm name
 + JETTY-242 fix race condition with scavenging sessions when stopping
 + JETTY-243 FULL
 + JETTY-244 Fixed UTF-8 buffer overflow
 + JETTY-245 Client API improvements
 + JETTY-246 spaces in cookies
 + JETTY-248 setContentLength after content written
 + JETTY-250 protect attribute enumerations from modification
 + JETTY-252 Fixed stats handling of close connection
 + JETTY-254 prevent close of jar file by bad JVMs

jetty-6.1.2rc0 - 15 February 2007
 + JETTY-223 Fix disassociate of UserPrincipal on dispatches
 + JETTY-226 Fixed SSLEngine close issue
 + JETTY-232 Fixed use of override web.xml
 + JETTY-236 Buffer leak
 + JETTY-237 AJPParser Buffer Data Handling
 + JETTY-238 prevent form truncation
 + Patches from sybase for ClientCertAuthenticator
 + Coma separated cookies
 + Cometd timeout clients

jetty-6.1.2pre1 - 05 February 2007
 + JETTY-224 run build up to process-test before invoking jetty:run
 + Added error handling for incorrect keystore/truststore password in
   SslSelectChannelConnector
 + fixed bug with virtual host handling in ContextHandlerCollection
 + added win32service to standard build
 + refactored cometd to be continuation independent
 + allow ResourceHandler to use resource base from an enclosing ContextHandler

jetty-6.1.2pre0 - 01 February 2007
 + Fixed 1.4 method in jetty plus
 + Fixed generation of errors during jsp compilation for jsp-2.1
 + Added cometd jsonp transport from aabeling
 + Added terracotta cluster support for cometd
 + JETTY-213 request.isUserInRole(String) fixed
 + JETTY-215 exclude more transitive dependencies from tomcat jars for jsp-2.0
 + JETTY-216 handle AJP packet fragmentation
 + JETTY-218 handle AJP ssl key size and integer
 + JETTY-219 fixed trailing encoded chars in cookies
 + JETTY-220 fixed AJP content
 + JETTY-222 fix problem parsing faces-config.xml
 + add support for Annotations in servlet, filter and listener sources
 + improved writer buffering
 + moved JSON parser to util to support reuse
 + handle virtual hosts in ContextHandlerCollection
 + enable SslSelectChannelConnector to modify the SslEngine's client
   authentication settings

jetty-6.1.1 - 15 January 2007

jetty-6.1.1rc1 - 12 January 2007
 + Use timers for Rollover logs and scanner
 + JETTY-210 Build jsp-api-2.0 for java 1.4

jetty-6.1.1rc0 - 10 January 2007
 + Fixed unpacking WAR
 + extras/win32service download only if no JavaServiceWrapper exist
 + MultiPartFilter deleteFiles option
 + CGI servlet fails without exception
 + JETTY-209 Added ServletTester.createSocketConnector
 + JETTY-210 Build servlet-api-2.5 for java 1.4
 + JETTY-211 fixed jboss build
 + ensure response headers on AjaxFilter messsages turn off caching
 + start webapps on deployment with jboss, use isDistributed() method from
   WebAppContext
 + simplified chat demo

jetty-6.1.0 - 09 January 2007
 + Fixed unpacking WAR

jetty-6.1.0 - 05 January 2007
 + Improved config of java5 threadpool
 + Protect context deployer from Errors
 + Added WebAppContext.setCopyWebDir to avoid JVM jar caching issues.
 + GERONIMO-2677 refactor of session id handling for clustering
 + ServletTester sets content length
 + Added extras/win32service
 + JETTY-206 fixed AJP getServerPort and getRemotePort

jetty-6.1.0rc3 - 02 January 2007
 + JETTY-195 fixed ajp ssl_cert handling
 + JETTY-197 fixed getRemoteHost
 + JETTY-203 initialize ServletHandler if no Context instance
 + JETTY-204 setuid fix
 + setLocale does not use default content type
 + Use standard releases of servlet and jsp APIs.
 + implement resource injection and lifecycle callbacks declared in web.xml
 + extras/servlet-tester

jetty-6.1.0rc2 - 20 December 2006
 + AJP13Parser, throw IllegalStateException on unimplemented AJP13 Requests
 + ContextHandlerCollection is noop with no handlers
 + ensure servlets initialized if only using ServletHandler
 + fixed Jetty-197 AJP13 getRemoteHost()
 + Refactored AbstractSessionManager for ehcache
 + ensure classpath passed to jspc contains file paths not urls
 + JETTY-194 doubles slashes are significant in URIs
 + JETTY-167 cometd refactor
 + remove code to remove SecurityHandler if no constraints present
 + JETTY-201 make run-as work for both web container and ejb container in jboss
 + ensure com.sun.el.Messages.properties included in jsp-2.1 jar

jetty-6.1.0rc1 - 14 December 2006
 + simplified idle timeout handling
 + JETTY-193 MailSessionReference without authentication
 + JETTY-199 newClassPathResource
 + ensure unique name for ServletHolder instances
 + added cache session manager(pre-alpha)

jetty-6.1.0rc0 - 08 December 2006
 + JETTY-181 Allow injection of a java:comp Context
 + JETTY-182 Optionally set JSP classpath initparameter
 + Dispatcher does not protect javax.servlet attributes
 + DefaultHandler links virtual hosts.
 + Fixed cachesize on invalidate
 + Optimization of writers
 + ServletHandler allows non REQUEST exceptions to propogate
 + TCK fixes from Sybase:
 + Handle request content encodings
 + forward query attribute fix
 + session attribute listener
 + Servlet role ref
 + flush if content-length written
 + 403 for BASIC authorization failure
 + null for unknown named dispatches
 + JETTY-184 cometd connect non blocking
 + Support for RFC2518 102-processing response
 + JETTY-123 fix improved
 + Added org.mortbay.thread.concurrent.ThreadPool
 + Added extras/gwt
 + Fixed idle timeout
 + JETTY-189 ProxyConnection
 + Added spring ejb3 demo example
 + update jasper to glassfish SJSAS-9_1-B27-EA-07_Dec_2006
 + JETTY-185 tmp filename generation

jetty-6.1.0pre3 - 22 November 2006
 + fixed NIO endpoint flush. Avoid duplicate sends
 + CVE-2006-6969 Upgraded session ID generation to use SecureRandom
 + updated glassfish jasper to tag SJSAS-9_1-B25-EA-08_Nov_2006
 + Support TLS_DHE_RSA_WITH_AES_256_CBC_SHA
 + JETTY-180 XBean support for context deploy
 + JETTY-154 Cookies are double quotes only
 + Expose isResumed on Continuations
 + Refactored AJP generator

jetty-6.0.2 - 22 November 2006
 + Moved all modules updates from 6.1pre2 to 6.0
 + Added concept of bufferred endpoint
 + Added conversion Object -> ObjectName for the result of method calls made on
   MBeans
 + Added DataFilter configuration to cometd
 + added examples/test-jaas-webapp
 + Added extraClassPath to WebAppContext
 + Added hierarchical destroy of mbeans
 + Added ID constructor to AbstractSessionManager.Session
 + added isStopped() in LifeCycle and AbstractLifeCycle
 + Added override descriptor for deployment of RO webapps
 + add <Property> replacement in jetty xml config files
 + alternate optimizations of writer (use -Dbuffer.writers=true)
 + Allow session cookie to be refreshed
 + Apply queryEncoding to getQueryString
 + CGI example in test webapp
 + change examples/test-jndi-webapp so it can be regularly built
 + Default soLinger is -1 (disabled)
 + ensure "" returned for ServletContext.getContextPath() for root context
 + ensure sessions nulled out on request recycle; ensure session null after
   invalidate
 + ensure setContextPath() works when invoked from jetty-web.xml
 + fixed NIO endpoint flush. Avoid duplicate sends
 + Fixed NPE in bio.SocketEndPoint.getRemoteAddr()
 + Fixed resource cache flushing
 + Fixed tld parsing for maven plugin
 + HttpGenerator can generate requests
 + Improved *-mbean.properties files and specialized some MBean
 + JETTY-118 ignore extra content after close.
 + JETTY-119 cleanedup Security optimizatoin
 + JETTY-123 handle windows UNC paths
 + JETTY-126 handle content > Integer.MAX_VALUE
 + JETTY-129 ServletContextListeners called after servlets are initialized
 + JETTY-151 Idle timeout only applies to blocking operations
 + JETTY-154 Cookies are double quotes only
 + JETTY-171 Fixed filter mapping
 + JETTY-172 use getName() instead of toString
 + JETTY-173 restore servletpath after dispatch
 + Major refactor of SelectChannel EndPoint for client selector
 + make .tag files work in packed wars
 + Plugin shutdown context before stopping it.
 + Refactored session lifecycle and additional tests
 + release resource lookup in Default servlet
 + (re)make JAAS classes available to webapp classloader
 + Reverted UnixCrypt to use coersions (that effected results)
 + Session IDs can change worker ID
 + Simplified ResourceCache and Default servlet
 + SocketConnector closes all connections in doStop
 + Upgraded session ID generation to use SecureRandom
 + updated glassfish jasper to tag SJSAS-9_1-B25-EA-08_Nov_2006
 + Support TLS_DHE_RSA_WITH_AES_256_CBC_SHA

jetty-5.1.14 - 09 August 2007
 + patched with correct version
 + JETTY-155 force close with content length.
 + JETTY-369 failed state in Container

jetty-5.1.13
 + Sourceforge 1648335: problem setting version for AJP13

jetty-5.1.12 - 22 November 2006
 + Added support for TLS_DHE_RSA_WITH_AES_256_CBC_SHA
 + Upgraded session ID generation to use SecureRandom
 + Quote single quotes in cookies
 + AJP protected against bad requests from mod_jk
 + JETTY-154 Cookies ignore single quotes

jetty-4.2.27 - 22 November 2006
 + Upgraded session ID generation to use SecureRandom
 + AJP protected against bad requests from mod_jk

jetty-6.1.0pre2 - 20 November 2006
 + Added extraClassPath to WebAppContext
 + Fixed resource cache flushing
 + Clean up jboss module licensing

jetty-6.1.0pre1 - 19 November 2006
 + Use ContextDeployer as main deployer in jetty.xml
 + Added extras/jboss
 + Major refactor of SelectChannel EndPoint for client selector
 + Fixed NPE in bio.SocketEndPoint.getRemoteAddr()
 + Reverted UnixCrypt to use coersions (that effected results)
 + JETTY-151 Idle timeout only applies to blocking operations
 + alternate optimizations of writer (use -Dbuffer.writers=true)
 + JETTY-171 Fixed filter mapping
 + JETTY-172 use getName() instead of toString
 + JETTY-173 restore servletpath after dispatch
 + release resource lookup in Default servlet
 + Simplified ResourceCache and Default servlet
 + Added override descriptor for deployment of RO webapps
 + Added hierarchical destroy of mbeans

jetty-6.1.0pre0 - 21 October 2006
 + add <Property> replacement in jetty xml config files
 + make .tag files work in packed wars
 + add hot deployment capability
 + ensure setContextPath() works when invoked from jetty-web.xml
 + ensure sessions nulled out on request recycle; ensure session null after
   invalidate
 + ensure "" returned for ServletContext.getContextPath() for root context
 + Fixed tld parsing for maven plugin
 + Improved *-mbean.properties files and specialized some MBean
 + Added conversion Object -> ObjectName for the result of method calls made on
   MBeans
 + JETTY-129 ServletContextListeners called after servlets are initialized
 + change examples/test-jndi-webapp so it can be regularly built
 + added isStopped() in LifeCycle and AbstractLifeCycle
 + fixed isUserInRole checking for JAASUserRealm
 + fixed ClassCastException in JAASUserRealm.setRoleClassNames(String[])
 + add a maven-jetty-jspc-plugin to do jspc precompilation
 + added examples/test-jaas-webapp
 + (re)make JAAS classes available to webapp classloader
 + CGI example in test webapp
 + Plugin shutdown context before stopping it.
 + Added concept of bufferred endpoint
 + Factored ErrorPageErrorHandler out of WebAppContext
 + Refactored ErrorHandler to avoid statics
 + Transforming classloader does not transform resources.
 + SocketConnector closes all connections in doStop
 + Improved charset handling in URLs
 + minor optimization of bytes to UTF8 strings
 + JETTY-112 ContextHandler checks if started
 + JETTY-113 support optional query char encoding on requests
 + JETTY-114 removed utf8 characters from code
 + JETTY-115 Fixed addHeader
 + added cometd chat demo
 + JETTY-119 cleanedup Security optimizatoin
 + Refactored session lifecycle and additional tests
 + JETTY-121 init not called on externally constructed servlets
 + JETTY-124 always initialize filter caches
 + JETTY-126 handle content > Integer.MAX_VALUE
 + JETTY-123 handle windows UNC paths
 + JETYY-120 SelectChannelConnector closes all connections on stop
 + Added ID constructor to AbstractSessionManager.Session
 + Allow session cookie to be refreshed
 + Added DataFilter configuration to cometd
 + Added extras/setuid to support start as root
 + Apply queryEncoding to getQueryString
 + JETTY-118 ignore extra content after close.
 + HttpGenerator can generate requests
 + Ported HtAccessHandler
 + Start of a client API
 + Session IDs can change worker ID
 + Default soLinger is -1 (disabled)
 + AJP Connector

jetty-5.1.11 - 08 October 2006
 + fixed ByteBufferOutputStream capacity calculation
 + Fixed AJP handling of certificate length (1494939)
 + Fixed AJP chunk header (1507377)
 + Fixed order of destruction event calls
 + Fix to HttpOutputStream from M.Traverso
 + Default servlet only uses setContentLength on wrapped responses

jetty-4.2.26 - 08 October 2006
 + Backport of AJP fixes

jetty-6.0.1 - 24 September 2006
 + fixed isUserInRole checking for JAASUserRealm
 + fixed ClassCastException in JAASUserRealm.setRoleClassNames(String[])
 + Improved charset handling in URLs
 + Factored ErrorPageErrorHandler out of WebAppContext
 + Refactored ErrorHandler to avoid statics
 + JETTY-112 ContextHandler checks if started
 + JETTY-114 removed utf8 characters from code
 + JETTY-115 Fixed addHeader
 + JETTY-121 init not called on externally constructed servlets
 + minor optimization of bytes to UTF8 strings
 + JETTY-113 support optional query char encoding on requests
 + JETTY-124 always initialize filter caches
 + JETYY-120 SelectChannelConnector closes all connections on stop

jetty-6.0.0 - 10 September 2006
 + SocketConnector closes all connections in doStop
 + Conveniance builder methods for listeners and filters
 + Transforming classloader does not transform resources.
 + Plugin shutdown context before stopping it.

jetty-6.0.0rc4 - 05 September 2006
 + bind jetty-env.xml entries to java:comp/env
 + JETTY-107 Poor cast in SessionDump demo.
 + Set charset on error pages

jetty-6.0.0rc3 - 01 September 2006
 + pulled 6.0.0 branch
 + JETTY-103
 + Move MailSessionReference to org.mortbay.naming.factories
 + Less verbose handling of BadResources from bad URLs
 + Avoid double error handling of Bad requests
 + don't warn for content length on head requests
 + JETTY-104 (raised glassfish ISSUE-1044) hide JSP forced path attribute
 + JETTY-68 Complete request after sendRedirect
 + Transferred the sslengine patch from the patches directory to extras

jetty-6.0.0rc2 - 25 August 2006
 + use mvn -Dslf4j=false jetty:run to disable use of slf4j logging with
   jdk1.4/jsp2.0
 + added org.apache.commons.logging package to system classes that can't be
   overridden by a webapp classloader
 + mvn -Djetty.port=x jetty:run uses port number given for the default
   connector
 + Fixed NPE when no resource cache
 + Refactored WebXmlConfiguration to allow custom web.xml resource
 + Moved more utility packagtes to the util jar
 + Direct buffer useage is optional
 + Destroy HttpConnection to improve buffer pooling
 + Timestamp in StdErrLog

jetty-6.0.0rc1 - 16 August 2006
 + Support for binding References and Referenceables and javax.mail.Sessions in
   JNDI
 + Added TransformingWebAppClassLoader for spring 2.0 byte code modification
   support
 + JETTY-90
 + Fixed FD leak for bad TCP acks. JETTY-63
 + JETTY-87
 + Change path mapping so that a path spec of /foo/* does not match /foo.bar :
   JETTY-88
 + add <requestLog> config param to jetty plugin
 + JETTY-85 JETTY-86 (TrustManager and SecureRandom are now configurable;
   better handling of null/default values)
 + parse jsp-property-group in web.xml for additional JSP servlet mappings
 + protected setContentType from being set during include
 + JETTY-91
 + added modules/spring with XmlBeanFactory configuration
 + removed support for lowResources from SelectChannelConnector
 + added start of cometd implementation (JSON only)
 + added start of grizzly connector
 + removed org.mortbay. from context system classes configuration
 + -DSTOP.PORT must be specified.
 + moved optional modules to extras
 + fixed bug that caused Response.setStatus to ignore the provided message
 + refactored resource cache
 + Allow direct filling of buffers for uncached static content.
 + Added simple ResourceHandler and FileServer example

jetty-6.0.0rc0 - 07 July 2006
 + change prefix from "jetty6" to just "jetty" for plugin: eg is now mvn
   jetty:run
 + allow <key> or <name> in <systemProperty> for plugin
 + simplified jetty.xml with new constructor injections
 + added setters and getters on SessionManager API for session related config:
   cookie name, url parameter name, domain, max age and path.
 + add ability to have a lib/ext dir from which to recursively add all jars and
   zips to the classpath
 + patch to allow Jetty to use JSP2.1 from Glassfish instead of Jasper from
   Tomcat
 + fixed classesDirectory param for maven plugin to be configurable
 + ensure explicitly set tmp directory called "work" is not deleted on exit
 + ensure war is only unpacked if war is newer than "work" directory
 + change name of generated tmp directory to be
   "Jetty_"+host+"_"+port+"_"+contextpath+"_"+virtualhost
 + Cleaned up idle expiry.
 + Ssl algorithm taken from system property
 + Added 8 random letters&digits to Jetty-generated tmp work dir name to ensure
   uniqueness
 + Simplify runtime resolution of JSP library for plugin
 + Ensure mvn clean cleans the build
 + Do not wrap EofException with EofException
 + reverse order for destroy event listeners
 + added StatisticsHandler and statistics on Connector.
 + Simplified Servlet Context API
 + Added maximum limit to filter chain cache.
 + refactor HttpChannelEndPoint in preparation for SslEngine
 + ContextHandlerCollection addContext and setContextClass
 + Discard excess bytes in header buffer if connection is closing
 + Updated javax code from
   http://svn.apache.org/repos/asf/tomcat/tc6.0.x/trunk/java/javax@417727
 + Threadpool does not need to be a LifeCycle
 + support graceful shutdown
 + Added WebAppContextClassLoader.newInstance to better support exensible
   loaders.
 + immutable getParameterMap()
 + support <load-on-startup> for SingleThreadModel
 + changed ServletContext.getResourcePaths()  to not return paths containing
   double slashes
 + fixed HttpGenerator convertion of non UTF-8: JETTY-82
 + added html module from jetty 5 - but deprecated until maintainer found

jetty-6.0.0beta17 - 01 June 2006
 + Added config to disable file memory mapped buffers for windows
 + Added Request.isHandled()
 + Refactored Synchronization of SelectChannelConnector
 + Recovered repository from Codehaus crash
 + ContextHandler.setConnectors replace setHosts
 + Connector lowResourceMaxIdleTime  implemented.
 + Default servlet checks for aliases resources
 + Added clover reports and enough tests to get >50% coverage
 + Fixed IE SSL issue.
 + Implemented runAs on servlets
 + Flush will flush all bytes rather than just some.
 + Protected WEB-INF and META-INF
 + don't reset headers during forward
 + BoundedThreadPool.doStop waits for threads to complete

jetty-6.0.0beta16 - 12 May 2006
 + remove a couple of System.err.printlns
 + replace backwards compativle API in UrlEncoded

jetty-6.0.0beta15 - 11 May 2006
 + Added Server attribute org.mortbay.jetty.Request.maxFormContentSize
 + Renamed NotFoundHandler to DefaultHandler
 + Added automatic scan of all WEB-INF/jetty-*.xml files for plugin
 + Added <scanTargets> parameter to allow other locations to scan for plugin
 + Major refactor to simplify Server and handler hierarchy
 + setSendServerVersion method added to Server to control sending of Server:
   http header
 + removed SelectBlockingChannelConnector (unmaintained)
 + Improved HttpException
 + Moved more resources to resources
 + Added ThrottlingFilter and fixed race in Continuations
 + Added taglib resources to 2.1 jsp api jar
 + Reset of timer task clears expiry
 + improved MBeanContainer object removal
 + ContextHandler.setContextPath can be called after start.
 + Fixed handling of params after forward
 + Added --version to start.jar
 + Added embedded examples
 + Simplified DefaultServlet static content buffering
 + readded BoundedThreadPool shrinking (and then fixed resulting deadlock)
 + improved MBean names
 + improved support for java5 jconsole
 + Session scavenger threads from threadpool
 + Thread names include URI if debug set
 + don't accept partial authority in request line.
 + enforce 204 and 304 have no content

jetty-6.0.0beta14 - 09 April 2006
 + ignore dirs and files that don't exist in plugin scanner
 + added support for stopping jetty using "java -jar start.jar --stop"
 + added configurability for webdefault.xml in maven plugin
 + adding InvokerServlet
 + added ProxyServlet
 + stop JDBCUserRealm coercing all credentials to String
 + Change tmp dir of plugin to work to be in line with jetty convention
 + Modify plugin to select JSP impl at runtime
 + Use start.config to select which JSP impl at runtime based on jdk version
 + Added JSP 2.1 APIs from apache
 + Added Jasper 2.1 as jesper (jasper without JCL)
 + Started readding logging to jesper using jdk logging
 + fixed priority of port from url over host header
 + implemented request.isUserInRole
 + securityHandler removed if not used.
 + moved test webapps to examples directory
 + improved contentType handling and test harness
 + fixed forward bug (treated as include)
 + fixed HttpField iterator
 + added jetty-util.jar module
 + added reset to Continuation

jetty-6.0.0beta12 - 16 March 2006
 + Fixed maven plugin JNDI for redeploys
 + Fixed tld discovery for plugin (search dependencies)
 + Fixed JettyPlus for root contexts
 + Fixed error handling in error page
 + Added JSP2.0 demos to test webapp
 + Upgraded jasper to 5.5.15
 + Added provider support to SslListener
 + Log ERROR for runtimeExceptions

jetty-6.0.0beta11 - 14 March 2006
 + added JAAS
 + added webapp-specific JNDI entries
 + added missing Configurations for maven plugin
 + fixed FORM authentication
 + moved dtd and xsd to standard javax location
 + added patch to use joda-time
 + refactored session ID management
 + refactored configuration files and start()
 + fixed ; decoding in URIs
 + Added HttpURI and improved UTF-8 parsing.
 + refactored writers and improved UTF-8 generation.

jetty-6.0.0beta10 - 25 February 2006
 + Added support for java:comp/env
 + Added support for pluggable transaction manager
 + Forward masks include attributes and vice versa
 + Fixed default servlet handling of includes
 + Additional accessors for request logging
 + added getLocalPort() to connector
 + Fixed content-type for range requests
 + Fix for sf1435795 30sec delay from c taylor
 + Fix for myfaces and include with close
 + Fix sf1431936 don't chunk the chunk
 + Fix http://jira.codehaus.org/browse/JETTY-6. hi byte reader
 + Updates javax to MR2 release

jetty-6.0.0beta9 - 09 February 2006
 + PathMap for direct context mapping.
 + Refactored chat demo and upgraded prototype.js
 + Continuation cleanup
 + Fixed unraw decoding of query string
 + Fixed dispatch of wrapped requests.
 + Fixed double flush of short content.
 + Added request log.
 + Added CGI servlet.
 + Force a tempdir to be set.
 + Force jasper scratch dir.
 + fixed setLocale bug sf1426940
 + Added TLD tag listener handling.

jetty-6.0.0beta8 - 24 January 2006
 + fixed dispatch of new session problem. sf:1407090
 + reinstated rfc2616 test harness
 + Handle pipeline requests without hangs
 + Removed queue from thread pool.
 + improved caching of content types
 + fixed bug in overloaded write method on HttpConnection (reported against
   Tapestry4.0)
 + hid org.apache.commons.logging and org.slf4j packages from webapp
 + maven-jetty6-plugin stopped transitive inclusion of log4j and
   commons-logging from commons-el for jasper
 + patch to remove spurious ; in HttpFields
 + improve buffer return mechanism.
 + conveniance addHandler removeHandler methods
 + maven-jetty6-plugin: ensure compile is done before invoking jetty
 + maven-jetty6-plugin: support all types of artifact dependencies

jetty-6.0.0Beta7
 + Fixed infinite loop with chunk handling
 + Faster header name lookup
 + removed singleton Container
 + reduced info verbosity
 + null dispatch attributes not in names
 + maven-jetty6-plugin added tmpDirectory property
 + maven-jetty6-plugin stopped throwing an error if there is no target/classes
   directory

jetty-6.0.0Beta6
 + Fixed issue with blocking reads
 + Fixed issue with unknown headers
 + optimizations

jetty-6.0.0Beta5
 + Moved to SVN
 + Fixed writer char[] creations
 + Added management module for mbeans

jetty-6.0.0Beta4
 + System property support in plugin
 + CVE-2006-2758 Fixed JSP visibility security issue.
 + Improved jetty-web.xml access to org.mortbay classes.
 + Jasper 5.5.12

jetty-6.0.0Beta3
 + Fixed error in block read
 + Named dispatch.
 + Fixed classloader issue with server classes

jetty-6.0.0Beta2
 + merged util jar back into jetty jar
 + Simpler continuation API
 + loosely coupled with JSP servlet
 + loosely coupled with SLF4J
 + Improved reuse of HttpField values and cookies.
 + Improved buffer return

jetty-6.0.0Beta1
 + Servlet 2.5 API
 + SSL connector
 + maven2 plugin
 + shutdown hook
 + refactored start/stop
 + Implemented all listeners
 + Error pages
 + Virtual hosts
 + Multiple select sets

jetty-6.0.0Beta0
 + Maven 2 build
 + Dispatcher parameters
 + UTF-8 encoding for URLs
 + Fixed blocking read

jetty-6.0.0APLPA3
 + Added demo for Continuations
 + Jasper and associated libraries.

jetty-6.0.0ALPHA2
 + Continuations - way cool way to suspend a request and retry later.
 + Dispatchers
 + Security

jetty-6.0.0ALPHA1
 + Filters
 + web.xml handling

jetty-6.0.0ALPHA0
 + Totally rearchitected and rebuilt, so 10 years of cruft could be removed!
 + Improved "dependancy injection" and "inversion of control" design of
   components
 + Improved "interceptor" design of handlers
 + Smart split buffer design allows large buffers to only be allocated to
   active connections. The resulting memory savings allow very large buffers to
   be used, which increases the chance of efficient asynchronous flushing and
   of avoiding chunking.
 + Optional use of NIO Buffering so that efficient direct buffers and memory
   mapped files can be used.
 + Optional use of NIO non-blocking scheduling so that threads are not
   allocated per connection.
 + Optional use of NIO gather writes, so that for example a HTTP header and a
   memory mapped
 + file may be sent as sent is a single operation.
 + Missing Security
 + Missing Request Dispatchers
 + Missing web.xml based configuration
 + Missing war support

jetty-5.1.11RC0 - 05 April 2006
 + stop JDBCUserRealm forcing all credentials to be String
 + force close with shutdownOutput for win32
 + NPE protection if desirable client certificates
 + Added provider support to SslListener
 + logging improvements for servlet and runtime exceptions
 + Fixed AJP handling of ;jsessionid.
 + improved contentType param handling

jetty-5.1.10 - 05 January 2006
 + Fixed path aliasing with // on windows.
 + Fix for AJP13 with multiple headers
 + Fix for AJP13 with encoded path
 + Remove null dispatch attributes from getAttributeNames
 + Put POST content default back to iso_8859_1. GET is UTF-8 still

jetty-4.2.25 - 04 January 2006
 + Fixed aliasing of // for win32

jetty-5.1.9 - 07 December 2005
 + Fixed wantClientAuth(false) overriding netClientAuth(true)

jetty-6.0.0betaX
 + See http://jetty.mortbay.org/jetty6 for 6.0 releases

jetty-5.1.8 - 07 December 2005
 + Fixed space in URL issued created in 5.1.6

jetty-5.1.7 - 07 December 2005

jetty-5.1.7rc0 - 06 December 2005
 + improved server stats
 + char encoding for MultiPartRequest
 + fixed merging of POST params in dispatch query string.
 + protect from NPE in dispatcher getValues
 + Updated to 2.6.2 xerces
 + JSP file servlet mappings copy JspServlet init params.
 + Prefix servlet context logs with org.mortbay.jetty.context
 + better support for URI character encodings
 + use commons logging jar instead of api jar.

jetty-5.1.6 - 18 November 2005
 + CVE-2006-2758 Fixed JSP visibility security issue.
 + Improved jetty-web.xml access to org.mortbay classes.

jetty-5.1.5 - 10 November 2005
 + Improved shutdown hook
 + Improved URL Decoding
 + Improved mapping of JSP files.

jetty-5.1.5rc2 - 07 October 2005
 + Reverted dispatcher params to RI rather than spec behaviour.
 + ProxyHandler can handle chained proxies
 + unsynchronized ContextLoader
 + ReFixed merge of Dispatcher params
 + public ServerMBean constructor
 + UTF-8 encoding for URLs
 + Response.setLocale will set locale even if getWriter called.

jetty-5.1.5rc1 - 23 August 2005
 + upgraded to commons logging 1.0.4
 + Release commons logging factories when stopping context.
 + Fixed illegal state with chunks and 100 continue - Tony Seebregts
 + Fixed PKCS12Import input string method
 + Fixed merge of Dispatcher parameters
 + Encoded full path in ResourceHandler directory listing
 + handle extra params after charset in header
 + Fixed 100-continues with chunking and early commit

jetty-5.1.5rc0 - 16 August 2005
 + Fixed component remove memory leak for stop/start cycles
 + Facade over commons LogFactory so that discovery may be avoided.
 + Applied ciphersuite patch from tonyj
 + Authenticators use servlet sendError
 + CGI sets SCRIPT_FILENAME
 + HttpTunnel timeout
 + NPE protection for double stop in ThreadedServer
 + Expect continues only sent if input is read.

jetty-5.1.4 - 05 June 2005
 + Fixed FTP close issue.
 + setup MX4J with JDK1.5 in start.config
 + set classloader during webapp doStop
 + NPE protection in ThreadedServer
 + ModelMBean handles null signatures
 + Change JAAS impl to be more flexible on finding roles

jetty-5.1.4rc0 - 19 April 2005
 + ServletHttpContext correctly calls super.doStop.
 + HttpServer delegates component handling to Container.
 + Allow ServletHandler in normal HttpContext again.
 + Stop start.jar putting current directory on classpath.
 + More protection from null classloaders.
 + Turn off web.xml validation for JBoss.

jetty-5.1.3 - 07 April 2005
 + Some minor code janitorial services

jetty-4.2.24 - 07 April 2005

jetty-5.1.3rc4 - 31 March 2005
 + Moved servlet request wrapping to enterContextScope for geronimo security
 + refixed / mapping for filters
 + Allow XmlConfiguration to start with no object.
 + updated to mx4j 3.0.1
 + rework InitialContextFactory to use static 'default' namespace
 + make java:comp/env immutable for webapps as per J2EE spec

jetty-5.1.3rc3 - 20 March 2005
 + removed accidental enablement of DEBUG for JettyPlus jndi in
   log4j.properties
 + fixed "No getter or setter found" mbean errors

jetty-5.1.3rc2 - 16 March 2005
 + Updated JSR154Filter for ERROR dispatch
 + Fixed context to _context refactory error

jetty-5.1.3rc1 - 13 March 2005
 + Fixed typo in context-param handling.
 + update to demo site look and feel.
 + Fixed principal naming in FormAuthenticator
 + JettyPlus updated to JOTM 2.0.5, XAPool 1.4.2

jetty-4.2.24rc1
 + Fixed principal naming in FormAuthenticator

jetty-5.1.3rc0 - 08 March 2005
 + Flush filter chain caches on servlet/filter change
 + Fixed rollover filename format bug
 + Fixed JSR154 error dispatch with explicit pass of type.
 + Allow system and server classes to be configured for context loader.
 + IOException if EOF read during chunk.
 + Fixed HTAccess crypt salt handling.
 + Added simple xpath support to XmlParser
 + Added TagLibConfiguration to search for listeners in TLDs.
 + Added SslListener for 1.4 JSSE API.
 + Fixed moderate load preventing ThreadPool shrinking.
 + Added logCookie and logLatency support to NCSARequestLog
 + Added new JAAS callback to allow extra login form fields in authentication

jetty-4.2.24rc0 - 08 March 2005
 + Back ported Jetty 5 ThreadedServer and ThreadPool
 + Added logCookie and logLatency support to NCSARequestLog

jetty-5.1.2 - 18 January 2005
 + Added id and ref support to XmlConfiguration
 + Cleaned up AbstractSessionManager synchronization.
 + Fixed potential concurrent login problem with JAAS
 + Apply patch #1103953

jetty-4.2.23 - 16 January 2005
 + Cleaned up AbstractSessionManager synchronization.
 + Fixed potential concurrent login problem with JAAS

jetty-5.1.2pre0 - 22 December 2004
 + Fixed case of Cookie parameters
 + Support Secure and HttpOnly in session cookies
 + Modified useRequestedID handling to only use IDs from other contexts
 + Added global invalidation to AbstractSessionManager
 + UnavailableException handling from handle
 + Fixed suffix filters

jetty-4.2.23RC0 - 17 December 2004
 + LineInput handles readers with small internal buffer
 + Added LogStream to capture stderr and stdout to logging
 + Support Secure and HttpOnly in session cookies
 + Build unsealed jars

jetty-5.1.1 - 01 December 2004

jetty-5.1.1RC1
 + Some minor findbugs code cleanups
 + Made more WebApplicationHandle configuration methods public.
 + Fixed ordering of filters with multiple interleaved mappings.
 + Allow double // within URIs
 + Applied patch for MD5 hashed credentials for MD5

jetty-5.1.1RC0 - 17 November 2004
 + fix for adding recognized EventListeners
 + fix commons logging imports to IbmJsseListener
 + added new contributed shell start/stop script
 + excluded ErrorPageHandler from standard build in extra/jdk1.2 build

jetty-5.1.0 - 14 November 2004

jetty-5.1.RC1 - 24 October 2004
 + Allow JSSE listener to be just confidential or just integral.
 + Fixed NPE for null contenttype
 + improved clean targets
 + when committed setHeader is a noop rather than IllegalStateException
 + Partially flush writers on every write so content length can be detected.
 + Build unsealed jars
 + default / mapping does not apply to Filters
 + many minor cleanups suggested from figbug utility
 + Allow multiple accepting threads

jetty-5.1.RC0 - 11 October 2004
 + Fixed many minor issues from J2EE 1.4 TCK testing See sf.net bugs 1031520 -
   1032205
 + Refactored, simplified and optimized HttpOutputStream
 + LineInput handles readers with small internal buffer
 + Added LogStream to capture stderr and stdout to logging
 + Added filter chain cache
 + Added JSR77 servlet statistic support
 + Refactored webapp context configurations
 + Added LifeCycle events and generic container.
 + Upgraded to ant-1.6 for jasper
 + Fixed HTAccessHandler
 + JBoss 4.0.0 support

jetty-5.0.0 - 10 September 2004

jetty-5.0.RC4 - 05 September 2004
 + Fixed configuration of URL alias checking
 + JettyJBoss: Use realm-name from web.xml if present, otherwise use
   security-domain from jboss-web.xml

jetty-5.0.RC3 - 28 August 2004
 + DIGEST auth handles qop, stale and maxNonceAge.
 + Less verbose warning for non validating xml parser.
 + fixed jaas logout for jetty-jboss
 + fixed deployment of ejb-link elements in web.xml with jboss
 + Update to jasper 5.0.27
 + Added parameters for acceptQueueSize and lowResources level.
 + Changed default URI encoding to UTF-8
 + Fixes to work with java 1.5
 + JettyPlus upgrade to XAPool 1.3.3. and HSQLDB 1.7.2
 + JettyPlus addition of pluggable DataSources
 + Always say close for HTTP/1.0 non keep alive.

jetty-4.2.22
 + fixed jaas logout for jetty-jboss integration
 + fixed deployment of ejb-link elements in web.xml for jboss
 + Added parameters for acceptQueueSize and lowResources level.

jetty-5.0.RC2 - 02 July 2004
 + Fixed DIGEST challenge delimiters
 + HTAccess calls UnixCrypt correctly
 + integrated jetty-jboss with jboss-3.2.4
 + Error dispatchers are always GET requests.
 + OPTIONS works for all URLs on default servlet
 + add JMX support for JettyPlus
 + add listing of java:comp/env for webapp with JMX
 + make choice of override of JNDI ENC entries: config.xml or web.xml
 + Default servlet may use only pathInfo for resource
 + Fixed session leak in j2ee
 + Fixed no-role security constraint combination.
 + Fix to use runas roles during servlet init and destroy
 + Fixed JAAS logout
 + HttpContext sendError for authentication errors

jetty-4.2.21 - 02 July 2004
 + integrated jetty-jboss with jboss-3.2.4
 + add JMX support for JettyPlus
 + add listing of java:comp/env for webapp with JMX
 + make choice of override of JNDI ENC entries: config.xml or web.xml
 + Fixed JAAS logout

jetty-5.0.RC1 - 24 May 2004
 + Changed to apache 2.0 license
 + added extra/etc/start-plus.config to set up main.class for jettyplus
 + maxFormContentLength may be unlimited with <0 value
 + Fixed HTTP tunnel timeout setting.
 + Improved handling of exception from servlet init.
 + FORM auth redirects to context on a re-auth
 + Handle multiple virutal hosts from JBoss 3.2.4RC2

jetty-4.2.20 - 22 May 2004
 + maxFormContentLength may be unlimited with <0 value
 + Fixed HTTP tunnel timeout setting.
 + Improved handling of exception from servlet init.
 + FORM auth redirects to context on a re-auth

jetty-5.0.0RC0 - 07 April 2004
 + Updated JettyPlus to JOTM 1.4.3 (carol-1.5.2, xapool-1.3.1)
 + ServletContext attributes wrap HttpContext attributes.
 + Factored out XML based config from WebApplicationContext
 + Improved RequestLog performance
 + Fixed j2se 1.3 problem with HttpFields
 + Default servlet respectes servlet path
 + Fixed setCharacterEncoding for parameters.
 + Fixed DOS problem
 + Worked around bad jboss URL handler in XMLParser
 + Forced close of connections over stop/start
 + ProxiedFor field support added to NCSARequestLog
 + Fixed Default servlet for non empty servlet paths
 + Updated mx4j to V2
 + Updated jasper to 5.0.19
 + Changed dist naming convention to lowercase

jetty-4.2.20RC0 - 07 April 2004
 + Worked around bad jboss URL handler in XMLParser
 + Forced close of connections over stop/start
 + HttpFields protected headers
 + ProxiedFor field support added to NCSARequestLog
 + Fixed Default servlet for non empty servlet paths
 + Changed dist naming convention to lowercase

jetty-4.2.19 - 19 March 2004
 + Fixed DOS attack problem

jetty-5.0.beta2 - 12 February 2004
 + Added skeleton JMX MBean for jetty plus
 + Fixed HEAD with empty chunk bug.
 + Fixed jetty.home/work handling
 + Fixed setDate thread safety
 + Fixed SessionManager init
 + Improved low thread handling
 + FileResource better handles non sun JVM
 + Monitor closes socket before exit
 + Updated to Japser 5.0.16
 + RequestDispatcher uses request encoding for query params
 + Fixed busy loop in threadpool run
 + Reorganized ServletHolder init
 + Added log4j context repository to jettyplus
 + NPE guard for no-listener junit deployment
 + Added experimental NIO listeners again.
 + fixed filter dispatch configuration.
 + fixed lazy authentication with FORMs

jetty-4.2.18 - 01 March 2004
 + Added log4j context repository to jettyplus
 + NPE guard for no-listener junit deployment
 + Improved log performance
 + Fixed j2se 1.3 problem with HttpFields
 + Suppress some more IOExceptions
 + Default servlet respectes servlet path

jetty-4.2.17 - 01 February 2004
 + Fixed busy loop in threadpool run
 + Reorganized ServletHolder init

jetty-4.2.16 - 30 January 2004
 + Fixed setDate multi-cpu race
 + Improved low thread handling
 + FileResource better handles non sun JVM
 + Fixed HttpTunnel for JDK 1.2
 + Monitor closes socket before exit
 + RequestDispatcher uses request encoding for query params
 + Update jasper to 4.1.29

jetty-5.0.beta1 - 24 December 2003
 + SecurityConstraints not reset by stop() on custom context
 + Fixed UnixCrypt handling in HTAccessHandler
 + Added patch for JBoss realm single sign on
 + Reorganized FAQ
 + Env variables for CGI
 + Removed support for old JBoss clustering

jetty-4.2.15 - 24 December 2003
 + SecurityConstraints not reset by stop() on custom context
 + Fixed UnixCrypt handling in HTAccessHandler
 + Added patch for JBoss realm single sign on
 + Environment variables for CGI
 + Removed support for old JBoss clustering

jetty-5.0.beta0 - 22 November 2003
 + Removed support for HTTP trailers
 + PathMap uses own Map.Entry impl for IBM JVMs
 + Use ${jetty.home}/work or WEB-INF/work for temp directories if present
 + Protect ThreadPool.run() from interrupted exceptions
 + Added org.mortbay.http.ErrorHandler for error pages.
 + Fixed init race in HttpFields cache
 + Allow per listener handlers
 + Added MsieSslHandler to handle browsers that don't grok persistent SSL (msie
   5)
 + Respect content length when decoding form content.
 + JBoss integration uses writer rather than stream for XML config handling
 + Expire pages that contain set-cookie as per RFC2109 recommendation
 + Updated jasper to 5.0.14beta
 + Removed the CMR/CMP distributed session implementation

jetty-4.2.15rc0 - 22 November 2003
 + PathMap uses own Map.Entry impl for IBM JVMs
 + Race in HttpFields cache
 + Use ${jetty.home}/work or WEB-INF/work for temp directories if present
 + Protect ThreadPool.run() from interrupted exceptions
 + Added org.mortbay.http.ErrorHandler for error pages.
 + JsseListener checks UserAgent for browsers that can't grok persistent SSL
   (msie5)
 + Removed the CMR/CMP distributed session implementation

jetty-4.2.14 - 04 November 2003
 + respect content length when decoding form content.
 + JBoss integration uses writer rather than stream for XML config handling
 + Fixed NPE in SSO
 + Expire pages that contain set-cookie as per RFC2109 recommendation

jetty-5.0.alpha3 - 19 October 2003
 + Reworked Dispatcher to better support cross context sessions.
 + Use File.toURI().toURL() when jdk 1.2 alternative is available.
 + Priority added to ThreadPool
 + replaced win32 service with http://wrapper.tanukisoftware.org
 + FileClassPath derived from walk of classloader hierarchy.
 + Implemented security constraint combinations
 + Set TransactionManager on JettyPlus datasources and pools
 + Fixed null pointer if no sevices configured for JettyPlus
 + Updated jasper and examples to 5.0.12
 + Lazy authentication if no auth constraint.
 + Restore servlet handler after dispatch
 + Allow customization of HttpConnections
 + Failed requests excluded from duration stats

jetty-4.2.14RC1 - 19 October 2003
 + Reworked Dispatcher to better support cross context sessions.
 + Added UserRealm.logout and arrange for form auth
 + Allow customization of HttpConnections
 + Failed requests excluded from

jetty-4.2.14RC0 - 07 October 2003
 + Correctly setup context classloader in cross context dispatch.
 + Put a semi busy loop into proxy tunnels for IE problems
 + Fixed handling of error pages for IO and Servlet exceptions
 + updated extra/j2ee to jboss 3.2.1+
 + Use File.toURI().toURL() when jdk 1.2 alternative is available.
 + cookie timestamps are in GMT
 + Priority on ThreadedServer
 + replaced win32 service with http://wrapper.tanukisoftware.org
 + Build fileclasspath from a walk of the classloaders
 + Set TransactionManager on JettyPlus datasources and pools
 + Fixed null pointer if no sevices configured for JettyPlus
 + Fixed comments with embedded double dashes on jettyplus.xml file

jetty-5.0.alpha2 - 19 September 2003
 + Use commons logging.
 + Use log4j if extra is present.
 + Improved JMX start.
 + Update jakarta examples
 + Correctly setup context classloader in cross context dispatch.
 + Turn off validation without non-xerces errors
 + minor doco updates.
 + moved mailing lists to sourceforge.
 + Put a semi busy loop into proxy tunnels for IE problems
 + MultipartRequest supports multi value headers.
 + XML entity resolution uses URLs not Resources
 + Implemented ServletRequestListeners as optional filter.
 + Moved error page mechanism to be webapp only.
 + Fixed error page handling of IO and Servlet exceptions.

jetty-5.0.alpha1 - 12 August 2003
 + Switched to mx4j
 + Improve combinations of Security Constraints
 + Implemented locale encoding mapping.
 + Synced with 4.2.12
 + Updated to Jasper 5.0.7
 + Server javadoc from war

jetty-5.0.alpha0 - 16 July 2003
 + Compiled against 2.4 servlet spec.
 + Implemented remote/local addr/port methods
 + Updated authentication so that a normal Principal is used.
 + updated to jasper 5.0.3
 + Implemented setCharaterEncoding
 + Implemented filter-mapping <dispatcher> element
 + Implemented Dispatcher forward attributes.

jetty-4.2.12 - 12 August 2003
 + Restore max inactive interval for session manager
 + Removed protection of org.mortbay.http attributes
 + Fixed parameter ordering for a forward request.
 + Fixed up HTAccessHandler
 + Improved error messages from ProxyHandler
 + Added missing S to some OPTIONS strings
 + Added open method to threaded server.
 + FORMAuthenticator does 403 with empty error page.
 + Fixed MIME types for chemicals
 + Padding for IE in RootNotFoundHandler

jetty-4.2.11 - 12 July 2003
 + Fixed race in servlet initialization code.
 + Cookie params all in lower case.
 + Simplified AJP13 connection handling.
 + Prevent AJP13 from reordering query.
 + Support separate Monitor class for start
 + Branched for Jetty 5 development.

jetty-4.2.10 - 07 July 2003
 + Updates to JettyPlus documentation
 + Updates to Jetty tutorial for start.jar, jmx etc

jetty-4.2.10pre2 - 04 July 2003
 + Improvement to JettyPlus config of datasources and connection pools
 + Addition of mail service for JettyPlus
 + Move to Service-based architecture for JettyPlus features
 + Re-implementation of JNDI
 + Many improvements in JettyPlus java:comp handling
 + Allow multiple security-role-ref elements per servlet.
 + Handle Proxy-Connection better
 + Cleaned up alias handling.
 + Confidential redirection includes query
 + handle multiple security role references
 + Fixed cookie handling for old cookies and safari
 + Restricted ports in ProxyHandler.
 + URI always encodes %
 + Session statistics
 + XmlConfiguration can get/set fields.

jetty-4.2.10pre1 - 02 June 2003
 + Fixed JSP code visibility problem introduced in Jetty-4.2.10pre0
 + Added stop.jar
 + Added SSO implementation for FORM authentication.
 + WebApplicationContext does not reassign defaults descriptor value.
 + Fixed AJP13 protocol so that request/response header enums are correct.
 + Fixed form auth success redirect after retry, introduced in 4.2.9rc1
 + Trace support is now optional (in AbstractHttpHandler).
 + Deprecated forced chunking.
 + Form authentication remembers URL over 403
 + ProxyHandler has improved test for request content
 + Removed support of org.mortbay.http.User role.
 + Fixed problem with shared session for inter context dispatching.

jetty-4.2.10pre0 - 05 May 2003
 + Moved Log4JLogSink into JettyPlus
 + Added ability to override jetty startup class by using -Djetty.server on
   runline
 + Incorporate JettyPlus jotm etc into build.
 + Massive reorg of the CVS tree.
 + Incorporate jetty extra and plus into build
 + Integrate with JAAS
 + Apply the append flag of RolloverFileOutputStream constructor.
 + RolloverFileOutputStream manages Rollover thread.
 + New look and feel for www site.
 + Fixed table refs in JDBCUserRealm.
 + Allow params in form auth URLs
 + Updated to jasper jars from tomcat 4.1.24
 + Allow query params in error page URL.
 + ProxyHandler checks black and white lists for Connect.
 + Merge multivalued parameters in dispatcher.
 + Fixed CRLF bug in MultiPartRequest
 + Warn if max form content size is reached.
 + getAuthType returns CLIENT_CERT instead of CLIENT-CERT.
 + getAuthType maps the HttpServletRequest final strings.
 + FORM Authentication is serializable for session distribution.

jetty-4.2.9 - 19 March 2003
 + Conditional headers check after /dir to /dir/ redirection.

jetty-4.2.9rc2 - 16 March 2003
 + Fixed build.xml for source release
 + Made rfc2068 PUT/POST Continues support optional.
 + Defaults descriptor has context classloader set.
 + Allow dispatch to j_security_check
 + Added X-Forwarded-For header in ProxyHandler
 + Updated included jmx jars

jetty-4.2.9rc1 - 06 March 2003
 + Work around URLClassloader not handling leading /
 + Dump servlet can load resources for testing now.
 + Added trust manager support to SunJsseListener.
 + Added support for client certs to AJP13.
 + Cleaned up includes
 + Removed checking for single valued headers.
 + Optional 2.4 behaviour for sessionDestroyed notification.
 + Stop proxy url from doing user interaction.
 + Turn request log buffering off by default.
 + Reduced default context cache sizes (Total 1MB file 100KB).
 + ProxyHandler has black and white host list.
 + Added requestlog to HttpContext.
 + Allow delegated creation of WebApplication derivations.
 + Check Data contraints before Auth constraints

jetty-4.2.8_01 - 18 February 2003
 + Patched first release of 4.2.8 with correct version number
 + Fixed CGI servlet to handle multiple headers.
 + Added a SetResponseHeadersHandler, can set P3P headers etc.
 + ProxyHandler can handle multiple cookies.
 + Fixed AdminServlet to handle changed getServletPath better.
 + Default servlet can have own resourceBase.
 + Rolled back SocketChannelListener to 4.2.5 version
 + Added option to resolve remote hostnames.  Defaults to off.
 + Added MBeans for Servlets and Filters
 + Moved ProxyHandler to the src1.4 tree

jetty-4.2.7 - 04 February 2003
 + Upgraded to JSSE 1.0.3_01 to fix security problem.
 + Fixed proxy tunnel for non persistent connections.
 + Relative sendRedirect handles trailing / correctly.
 + Changed PathMap to conform to / getServletPath handling.

jetty-4.2.6 - 24 January 2003
 + Improved synchronization on AbstractSessionManager.
 + Allow AJP13 buffers to be resized.
 + Fixed LineInput problem with expanded buffers.
 + ClientCertAuthentication updates request.
 + Fixed rel sendRedirects for root context.
 + Added HttpContext.setHosts to restrict context by real interface.
 + Added MBeans for session managers
 + Improved SocketChannelListener contributed.
 + Added version to HttpServerMBean.

jetty-4.2.5 - 14 January 2003
 + Fixed pathParam bug for ;jsessionid
 + Don't process conditional headers and ranges for includes
 + Added Log4jSink in the contrib directory.
 + Fixed requestedSessionId null bug.

jetty-4.2.4 - 04 January 2003
 + Fixed stop/start handling of servlet context
 + Reuse empty LogSink slots.
 + HTAccessHandler checks realm as well as htpassword.
 + Clear context listeners after stop.
 + Clear context attributes after stop.
 + Use requestedSessionId as default session ID.
 + Added MBeans for handlers
 + Upgraded jasper to 4.1.18

jetty-4.2.4rc0 - 12 December 2002
 + Simplified ThreadedServer
 + Use ThreadLocals for ByteArrayPool to avoid synchronization.
 + Use Version to reset HttpFields
 + Cheap clear for HttpFields
 + Fixed setBufferSize NPE.
 + Cleaned up some unused listener throws.
 + Handle chunked form data.
 + Allow empty host header.
 + Avoid optional 100 continues.
 + Limit form content size.
 + Handle = in param values.
 + Added HttpContext.flushCache
 + Configurable root context.
 + RootNotFoundHandler to help when no context found.
 + Update jasper to 4.1.16beta
 + Fixed dir listing from jars.
 + Dir listings in UTF8
 + Character encoding handling for GET requests.
 + Removed container transfer encoding handling.
 + Improved setBufferSize handling
 + Code logs objects rather than strings.
 + Better access to session manager.
 + Fixed isSecure and getScheme for SSL over AJP13
 + Improved ProxyHandler to the point is works well for non SSL.
 + Implemented RFC2817 CONNECT in ProxyHandler
 + Added gzip content encoding support to Default and ResourceHandler

jetty-4.2.3 - 02 December 2002
 + Removed aggressive threadpool shrinkage to avoid deadlock on SMP machines.
 + Fixed some typos
 + Added links to Jetty Powered page
 + Clean up of ThreadedServer.stop()
 + Updated bat scripts
 + Added PKCS12Import class to import PKCS12 key directly
 + removed old HttpContext.setDirAllowed()
 + added main() to org.mortbay.http.Version
 + Check form authentication config for leading /
 + Cleaner servlet stop to avoid extra synchronization on handle
 + org.mortbay.http.HttpContext.FileClassPathAttribute

jetty-4.2.2 - 20 November 2002
 + Fixed sendRedirect for non http URLS
 + Fixed URI query recycling for persistent connections
 + Fixed handling of empty headers
 + Added EOFException to reduce log verbosity on closed connections.
 + Avoided bad buffer status after closed connection.

jetty-4.2.1 - 18 November 2002
 + Fixed bad optimization in UrlEncoding
 + Re-enabled UrlEncoding test harnesses

jetty-4.2.0 - 16 November 2002
 + Fixed AJP13 buffer size.
 + Fixed remove listener bug.
 + Fixed include of Invoker servlet.
 + Restrict 304 responses to seconds time resolution.
 + Use IE date formatting for speed.
 + Removed jasper source and just include jars from 4.1.12
 + Worked around JVM1.3 bug for JSPs
 + Lowercase jsessionid for URLs only.
 + Made NCSARequestLog easier to extend.
 + Added definitions for RFC2518 WebDav response codes.
 + Removed remaining non portable getBytes() calls
 + Added upload demo to dump servlet.
 + Many more optimizations.

jetty-4.1.4 - 16 November 2002
 + Fixed ContextLoader parent delegation bug
 + Fixed remove SocketListener bug.
 + Fixed Invoker servlet for RD.include
 + Use IE date formatting for last-modified efficiency
 + Last modified handling uses second resolution.
 + Made NCSARequestLog simpler to extend.

jetty-4.2.0rc1 - 02 November 2002
 + Support default mime mapping defined by *
 + Recycling of HttpFields class.
 + Renamed Filter application methods.
 + Fixed firstWrite after commit.
 + Fixed ContextLoader parent delegation bug.
 + Fixed problem setting the size of chunked buffers.
 + Removed unused Servlet and Servlet-Engine headers.
 + Fixed servletpath on invoker for named servlets.
 + Fixed directory resource bug in JarFileResource.
 + Improved handling of 2 byte encoded characters within forms.

jetty-4.2.0rc0 - 24 October 2002
 + Greg's birthday release!
 + Added embedded iso8859 writer to HttpOutputStream.
 + Removed duplicate classes from jar
 + Fixed RolloverFileOutputStream without date.
 + Fixed SessionManager initialization
 + Added authenticator to admin.xml
 + Fixed Session timeout NPE.

jetty-4.1.3 - 24 October 2002
 + Fixed RolloverFileOutputStream without date.
 + Fixed SessionManager initialization
 + Added authenticator to admin.xml
 + Fixed Session timeout NPE.

jetty-4.0.6 - 24 October 2002
 + Clear interrupted status in ThreadPool
 + Fixed forward query string handling
 + fixed forward attribute handling for jsp-file servlets
 + Fixed setCharacterEncoding to work with getReader
 + Fixed handling of relative sendRedirect after forward.
 + Fixed virtual hosts temp directories.

jetty-4.2.0beta0 - 13 October 2002
 + New ThreadPool implementation.
 + New Buffering implementation.
 + New AJP13 implementation.
 + Removed Dispatcher dependancy on ServletHttpContext
 + getNamedDispatcher(null) returns containers default servlet.
 + unquote charset in content type
 + Stop/Start filters in declaration order.
 + Use "standard" names for default,jsp & invoker servlets.
 + Fixed caching of directories to avoid shared buffers.
 + Fixed bad log dir detection
 + Fix Session invalidation bug
 + Build without jmx
 + 404 instead of 403 for WEB-INF requests
 + FORM authentication sets 403 error page
 + Allow %3B encoded ; in URLs
 + Allow anonymous realm
 + Update jasper to 4.1.12 tag

jetty-4.1.2 - 13 October 2002
 + Some AJP13 optimizations.
 + getNamedDispatcher(null) returns containers default servlet.
 + unquote charset in content type
 + Stop/Start filters in declaration order.
 + Use "standard" names for default,jsp & invoker servlets.
 + Fixed caching of directories to avoid shared buffers.
 + Fixed bad log dir detection
 + Fix Session invalidation bug
 + Build without jmx
 + 404 instead of 403 for WEB-INF requests
 + FORM authentication sets 403 error page
 + Allow %3B encoded ; in URLs
 + Allow anonymous realm
 + Update jasper to 4.1.12 tag

jetty-4.1.1 - 30 September 2002
 + Fixed client scripting vulnerability with jasper2.
 + Merged LimitedNCSARequestLog into NCSARequestLog
 + Fixed space in resource name handling for jdk1.4
 + Moved launcher/src to src/org/mortbay/start
 + Fixed infinite recursion in JDBCUserRealm
 + Avoid setting sotimeout for optimization.
 + String comparison of If-Modified-Since headers.
 + Touch files when expanding jars
 + Deprecated maxReadTime.
 + Cache directory listings.

jetty-4.1.0 - 22 September 2002
 + Fixed CGI+windows security hole.
 + Fixed AJP13 handling of mod_jk loadbalancing.
 + Stop servlets in opposite order to start.
 + NCSARequest log buffered default
 + WEB-INF/classes before WEB-INF/lib
 + Sorted directory listings.
 + Handle unremovable tempdir.
 + Context Initparams to control session cookie domain, path and age.
 + ClientCertAuthenticator protected from null subjectDN
 + Added LimitedNCSARequestLog
 + Use javac -target 1.2 for normal classes

jetty-4.1.0RC6 - 14 September 2002
 + Don't URL encode FileURLS.
 + Improved HashUserRealm doco
 + FormAuthenticator uses normal redirections now.
 + Encode URLs of Authentication redirections.
 + Added logon.jsp for no cookie form authentication.
 + Extended Session API to pass request for jvmRoute handling
 + Fixed problem with AJP 304 responses.
 + Improved look and feel of demo
 + Cleaned up old debug.
 + Added redirect to welcome file option.

jetty-4.1.0RC5 - 08 September 2002
 + AJP13Listener caught up with HttpConnection changes.
 + Added commandPrefix init param to CGI
 + More cleanup in ThreadPool for idle death.
 + Improved errors for misconfigured realms.
 + Implemented security-role-ref for isUserInRole.

jetty-4.1.0RC4 - 30 August 2002
 + Included IbmJsseListener in the contrib directory.
 + Updated jasper2 to 4.1.10 tag.
 + Reverted to 302 for all redirections as all clients do not understand 303
 + Created statsLock sync objects to avoid deadlock when stopping.

jetty-4.1.0RC3 - 28 August 2002
 + Fixed security problem for suffix matching with trailing "/"
 + addWebApplications encodes paths to allow for spaces in file names.
 + Improved handling of PUT,DELETE & MOVE.
 + Improved handling of path encoding in Resources for bad JVMs
 + Added buffering to request log
 + Created and integrated the Jetty Launcher
 + Made Resource canonicalize it's base path for directories
 + Allow WebApplicationHandler to be used with other handlers.
 + Added defaults descriptor to addWebApplications.
 + Allow FORM auth pages to be within security constraint.

jetty-4.1.0RC2 - 20 August 2002
 + Conveninace setClassLoaderJava2Compliant method.
 + Clear interrupted status in ThreadPool
 + Fixed HttpFields cache overflow
 + Improved ByteArrayPool to handle multiple sizes.
 + Added HttpListener.bufferReserve
 + Use system line separator for log files.
 + Updated to Jasper2 (4_1_9 tag)
 + Build ant, src and zip versions with the release

jetty-4.1.0RC1 - 11 August 2002
 + Fixed forward query string handling
 + Fixed setCharacterEncoding to work with getReader
 + Fixed getContext to use canonical contextPathSpec
 + Improved the return codes for PUT
 + Made HttpServer serializable
 + Updated international URI doco
 + Updated jasper to CVS snapshot 200208011920
 + Fixed forward to jsp-file servlet
 + Fixed handling of relative sendRedirect after forward.

jetty-4.1.0RC0 - 31 July 2002
 + Fixed getRealPath for packed war files.
 + Changed URI default charset back to ISO_8859_1
 + Restructured Password into Password and Credentials
 + Added DigestAuthenticator
 + Added link to a Jetty page in Korean.
 + Added ExpiryHandler which can set a default Expires header.

jetty-4.0.5 - 31 July 2002
 + Fixed getRealPath for packed war files.
 + Reversed order of ServletContextListener.contextDestroyed calls
 + Fixed getRequestURI for RD.forward to return new URI.

jetty-4.1.B1 - 19 July 2002
 + Updated mini.http.jar target
 + CGI Servlet, pass all HTTP headers through.
 + CGI Servlet, catch and report program invocation failure status.
 + CGI Servlet, fixed suffix mapping problem.
 + CGI Servlet, set working directory for exec
 + Support HTTP/0.9 requests again
 + Reversed order of ServletContextListener.contextDestroyed calls
 + Moved dynamic servlet handling to Invoker servlet.
 + Moved webapp resource handling to Default servlet.
 + Sessions create attribute map lazily.
 + Added PUT,DELETE,MOVE support to webapps.
 + Added 2.4 Filter dispatching support.

jetty-3.1.9 - 15 July 2002
 + Allow doHead requests to be forwarded.
 + Fixed race in ThreadPool for minThreads <= CPUs

jetty-4.1.B0 - 13 July 2002
 + Added work around of JDK1.4 bug with NIO listener
 + Moved 3rd party jars to $JETTY_HOME/ext
 + Fixed ThreadPool bug when minThreads <= CPUs
 + close rather than disable stream after forward
 + Allow filter init to access servlet context methods.
 + Keep notFoundContext out of context mapping lists.
 + mod_jk FAQ
 + Fixed close problem with load balancer.
 + Stopped RD.includes closing response.
 + RD.forward changes getRequestURI.
 + NCSARequestLog can log to stderr

jetty-4.1.D2 - 24 June 2002
 + Support trusted external authenticators.
 + Moved jmx classes from JettyExtra to here.
 + Set contextloader during webapplicationcontext.start
 + Added AJP13 listener for apache integration.
 + Fixed ChunkableOutputStream close propagation
 + Better recycling of HttpRequests.
 + Protect session.getAttributeNames from concurrent modifications.
 + Allow comma separated cookies and headers
 + Back out Don't chunk 30x empty responses.
 + Conditional header tested against welcome file not directory.
 + Improved ThreadedServer stopping on bad networks
 + Use ThreadLocals to avoid unwrapping in Dispatcher.

jetty-4.0.4 - 23 June 2002
 + Back out change: Don't chunk 30x empty responses.
 + Conditional header tested against welcome file not directory.
 + Improved ThreadedServer stopping on bad networks

jetty-4.0.3 - 20 June 2002
 + WebapplicationContext.start sets context loader
 + Fixed close propagation of on-chunked output streams
 + Force security disassociation.
 + Better recycling of HttpRequests.
 + Protect session.getAttributeNames from concurrent modifications.
 + Allow session manager to be initialized when set.
 + Fixed japanese locale
 + Allow comma separated cookies and headers

jetty-4.1.D1 - 08 June 2002
 + Recycle servlet requests and responses
 + Added simple buffer pool.
 + Reworked output buffering to keep constant sized buffers.
 + Don't chunk 30x empty responses.
 + Fixed "" contextPaths in Dispatcher.
 + Removed race for the starting of session scavaging
 + Fixed /foo/../bar// bug in canonical path.
 + Merged ResourceBase and SecurityBase into HttpContext

jetty-4.0.2 - 06 June 2002
 + Fixed web.dtd references.
 + Fixed handler/context start order.
 + Added OptimizeIt plug
 + Fixed /foo/../bar// bug in canonical path.
 + Don't chunk 30x empty responses.
 + Fixed "" contextPaths in Dispatcher.
 + Removed race for the starting of session scavaging

jetty-3.1.8 - 06 June 2002
 + Made SecurityConstraint.addRole() require authentication.
 + Fixed singled threaded dynamic servlets
 + Fixed no slash context redirection.
 + Fixed /foo/../bar// bug in canonical path.

jetty-4.1.D0 - 05 June 2002
 + The 4.1 Series started looking for even more performance within the 2.3
   specification.
 + Removed the HttpMessage facade mechanism
 + BRAND NEW WebApplicationHandler & WebApplicationContext
 + Added TypeUtil to reduce Integer creation.
 + General clean up of the API for for MBean getters/setters.
 + Experimental CLIENT-CERT Authenticator
 + Restructured ResourceHandler into ResourceBase
 + Fixed web.dtd references.
 + Fixed handler/context start order.
 + Added OptimizeIt plug.

jetty-4.0.1 - 22 May 2002
 + Fixed contextclassloader on ServletContextEvents.
 + Support graceful stopping of context and server.
 + Fixed "null" return from getRealPath
 + OutputStreamLogSink config improvements
 + Updated jasper to 16 May snapshot

jetty-4.0.1RC2 - 14 May 2002
 + Better error for jre1.3 with 1.4 classes
 + Cleaned up RD query string regeneration.
 + 3DES Keylength was being reported as 0. Now reports 168 bits.
 + Implemented the run-as servlet tag.
 + Added confidential and integral redirections to HttpListener
 + Fixed ServletResponse.reset() to resetBuffer.

jetty-4.0.1RC1 - 29 April 2002
 + Improved flushing of chunked responses
 + Better handling if no realm configured.
 + Expand ByteBuffer full limit with capacity.
 + Fixed double filtering of welcome files.
 + Fixed FORM authentication auth of login page bug.
 + Fixed setTempDirectory creation bug
 + Avoid flushes during RequestDispatcher.includes

jetty-4.0.1RC0 - 18 April 2002
 + Updated Jasper to CVS snapshot from Apr 18 18:50:59 BST 2002
 + Pass pathParams via welcome file forward for jsessionid
 + Extended facade interfaces to HttpResponse.sendError
 + Moved basic auth handling to HttpRequest
 + AbstractSessionManager sets contextClassLoader for scavanging
 + Set thread context classloader for webapp load-on-startup inits
 + Added extract arg to addWebApplications
 + Fixed delayed response bug: Stopped HttpConnection consuming input from
   timedout connection.
 + DTD allows static "Get" and "Set" methods to be invoked.

jetty-4.0.0 - 22 March 2002
 + Updated tutorial configure version
 + Added IPAddressHandler for IP restrictions
 + Updated contributors.
 + Minor documentation updates.
 + Jetty.sh cygwin support

jetty-4.0.RC3 - 20 March 2002
 + Fixed ZZZ offset format to +/-HHMM
 + Updated history
 + JDBCUserRealm instantiates JDBC driver
 + ContextInitialized notified before load-on-startup servlets.
 + Suppress WriterOutputStream warning.
 + Changed html attribute order for mozilla quirk.

jetty-4.0.RC2 - 12 March 2002
 + Fixed security constraint problem with //
 + Fixed version for String XmlConfigurations
 + Fixed empty referrer in NCSA log.
 + Dont try to extract directories
 + Added experimental nio SocketChannelListener
 + Added skeleton load balancer
 + Fixed column name in JDBCUserRealm
 + Remove last of the Class.forName calls.
 + Removed redundant sessionID check.
 + Security FAQ
 + Disabled the Password EXEC mechanism by default

jetty-3.1.7 - 12 March 2002
 + Fixed security problem with constraints being bypassed with // in URLs

jetty-4.0.RC1 - 06 March 2002
 + Added ContentEncodingHandler for compression.
 + Fixed filter vs forward bug.
 + Improved efficiency of quality list handling
 + Simplified filter API to chunkable streams
 + XmlParser is validating by default. use o.m.x.XmlParser.NotValidating
   property to change.
 + contextDestroyed event sent before destruction.
 + Minor changes to make HttpServer work on J2ME CVM
 + Warn if jdk 1.4 classes used on JVM <1.4
 + WebApplication will use ContextLoader even without WEB-INF directory.
 + FileResource depends less on FilePermissions.
 + Call response.flushBuffer after service to flush wrappers.
 + Empty suffix for temp directory.
 + Contributors list as an image to prevent SPAM!
 + Fixed recursive DEBUG loop in Logging.
 + Updated jetty.sh to always respect arguments.

jetty-3.1.6 - 28 February 2002
 + Implemented 2.3 clarifications to security constraint semantics PLEASE
   REVIEW YOUR SECURITY CONSTRAINTS (see README).
 + Empty suffix for temp directory.
 + Fixed HttpFields remove bug
 + Set Listeners default scheme
 + LineInput can handle any sized marks
 + HttpResponse.sendError makes a better attempt at finding an error page.
 + Dispatcher.forward dispatches directly to ServletHolder to avoid premature
   exception handling.

jetty-4.0.B2 - 25 February 2002
 + Minor Jasper updates
 + Improve handling of unknown URL protocols.
 + Improved default jetty.xml
 + Adjust servlet facades for welcome redirection
 + User / mapping rather than /* for servlet requests to static content
 + Accept jetty-web.xml or web-jetty.xml in WEB-INF
 + Added optional JDK 1.4 src tree
 + o.m.u.Frame uses JDK1.4 stack frame handling
 + Added LoggerLogSink to direct Jetty Logs to JDK1.4 Log.
 + Start ServletHandler as part of the FilterHandler start.
 + Simplified addWebApplication
 + Added String constructor to XmlConfiguration.
 + Added org.mortbay.http.JDBCUserRealm
 + Init classloader for JspServlet
 + Slightly more agressive eating unused input from non persistent connection.

jetty-4.0.B1 - 13 February 2002
 + WriterOutputStream so JSPs can include static resources.
 + Suppress error only for IOExceptions not derivitives.
 + HttpConnection always eats unused bodies
 + Merged HttpMessage and Message
 + LineInput waits for LF after CF if seen CRLF before.
 + Added setClassLoader and moved getFileClassPath to HttpContext
 + Updated examples webapp from tomcat
 + getRequestURI returns encoded path
 + Servlet request destined for static content returns paths as default servlet

jetty-4.0.B0 - 04 February 2002
 + Implemented 2.3 security constraint semantics PLEASE REVIEW YOUR SECURITY
   CONSTRAINTS (see README).
 + Stop and remove NotFound context for HttpServer
 + HttpContext destroy
 + Release process builds JettyExtra
 + Welcome files may be relative
 + Fixed HttpFields remove bug
 + Added Array element to XMLConfiguration
 + Allow listener schemes to be set.
 + Added index links to tutorial
 + Renamed getHttpServers and added setAnonymous
 + Updated crimson to 1.1.3
 + Added hack for compat tests in watchdog for old tomcat stuff
 + Added AbstractSessionManager
 + Support Random Session IDs in HashSessionManager.
 + Common handling of TRACE
 + Updated tutorial and FAQ
 + Reduce object count and add hash width to StringMap
 + Factor out RolloverFileOutputStream from OutputStreamLogSink
 + Remove request logSink and replace with RequestLog using
   RolloverFileOutputStream
 + Handle special characters in resource file names better.
 + Welcome file dispatch sets requestURI.
 + Removed triggers from Code.

jetty-4.0.D4 - 14 January 2002
 + Prevent output after forward
 + Handle ServletRequestWrappers for Generic Servlets
 + Improved handling of UnavailableException
 + Extract WAR files to standard temp directory
 + URI uses UTF8 for % encodings.
 + Added BlueRibbon campaign.
 + RequestDispatcher uses cached resources for include
 + Improved HttpResponsse.sendError error page matching.
 + Fixed noaccess auth demo.
 + FORM auth caches UserPrincipal
 + Added isAuthenticated to UserPrincipal

jetty-4.0.D3 - 31 December 2001
 + Fixed cached filter wrapping.
 + Fixed getLocale again
 + Patch jasper to 20011229101000
 + Removed limits on mark in LineInput.
 + Corrected name to HTTP_REFERER in CGI Servlet.
 + Fixed UrlEncoding for % + combination.
 + Generalized temp file handling
 + Fixed ContextLoader lib handling.
 + DateCache handles misses better.
 + HttpFields uses DateCache more.
 + Moved admin port to 8081 to avoid JBuilder
 + Made Frame members private and fixed test harness
 + cookies with maxAge==0 expire on 1 jan 1970
 + setCookie always has equals

jetty-3.1.5 - 11 December 2001
 + setCookie always has equals for cookie value
 + cookies with maxage==0 expired 1 jan 1970
 + Fixed formatting of redirectURLs for NS4.08
 + Fixed ChunableInputStream.resetStream bug.
 + Ignore IO errors when trying to persist connections.
 + Allow POSTs to static resources.
 + stopJob/killStop in ThreadPool to improve stopping ThreadedServer on some
   platforms.
 + Branched at Jetty_3_1

jetty-4.0.D2 - 02 December 2001
 + Removed most of the old doco, which needs to be rewritten and added again.
 + Restructured for demo and test hierarchies
 + Fixed formatting of redirect URLs.
 + Removed ForwardHandler.
 + Removed Demo.java (until updated).
 + Made the root context a webapplication.
 + Moved demo docroot/servlets to demo directory
 + added addWebApplications auto discovery
 + Disabled last forwarding by setPath()
 + Removed Request set methods (will be replaced)
 + New event model to decouple from beans container.
 + Better handling of charset in form encoding.
 + Allow POSTs to static resources.
 + Fixed ChunableInputStream.resetStream bug.
 + Ignore IO errors when trying to persist connections.
 + stopJob/killStop in ThreadPool to improve stopping ThreadedServer on some
   platforms.

jetty-4.0.D1 - 14 November 2001
 + Fixed ServletHandler with no servlets
 + Fixed bug with request dispatcher parameters
 + New ContextLoader implementation.
 + New Dispatcher implementation
 + Added Context and Session Event Handling
 + Added FilterHolder
 + Added FilterHandler
 + Changed HandlerContext to HttpContext
 + Simplified ServletHandler
 + Removed destroy methods
 + Simplified MultiMap

jetty-4.0.D0 - 06 November 2001
 + Branched from Jetty_3_1 == Jetty_3_1_4
 + 2.3 Servlet API
 + 1.2 JSP API
 + Jasper from tomcat4
 + Start SessionManager abstraction.
 + Added examples webapp from tomcat4
 + Branched at Jetty_3_1

jetty-3.1.4 - 06 November 2001
 + Added RequestLogFormat to allow extensible request logs.
 + Support the ZZZ timezone offset format in DateCache
 + HTAccessHandler made stricter on misconfiguration
 + Generate session unbind events on a context.stop()
 + Default PathMap separator changed to ":,"
 + PathMap now ignores paths after ; or ? characters.
 + Remove old stuff from contrib that had been moved to extra
 + getRealPath accepts \ URI separator on platforms using \ file separator.

jetty-3.1.3 - 26 October 2001
 + Fix security problem with trailing special characters. Trailing %00 enabled
   JSP source to be viewed or other servlets to be bypassed.
 + Fixed several problems with external role authentication. Role
   authentication in JBoss was not working correctly and there were possible
   object leaks. The fix required an API change to UserPrinciple and UserRealm.
 + Allow a per context UserRealm instance.
 + Upgraded JSSE to 1.0.2
 + Improved FORM auth handling of role failure.
 + Improved Jasper debug output.
 + Improved ThreadedServer timeout defaults
 + Fixed binary files in CVS
 + Fixed Virtual hosts to case insensitive.
 + PathMap spec separator changed from ',' to ':'. May be set with
   org.mortbay.http.PathMap.separators system property.
 + Correct dispatch to error pages with javax attributes set.

jetty-3.1.2 - 13 October 2001
 + Fixed double entry on PathMap.getMatches
 + Fixed servlet handling of non session url params.
 + Fixed attr handling in XmlParser.toString
 + Fixed request log date formatting
 + Fixed NotFoundHandler handling of unknown methods
 + Fixed FORM Authentication username.
 + Fixed authentication role handling in FORM auth.
 + FORM authentication passes query params.
 + Added short delay to shutdown hook for JVM bug.
 + Added ServletHandler.sessionCount()
 + Added run target to ant
 + Changed 304 responses for Opera browser.
 + Changed JSESSIONID to jsessionid
 + Log OK state after thread low warnings.
 + Changed unsatisfiable range warnings to debug.
 + Further improvements in handling of shutdown.

jetty-3.1.1 - 27 September 2001
 + Fixed jar manifest format - patched 28 Sep 2001
 + Removed JDK 1.3 dependancy
 + Fixed ServletRequest.getLocale().
 + Removed incorrect warning for WEB-INF/lib jar files.
 + Handle requestdispatcher during init.
 + Use lowercase tags in html package to be XHTML-like.
 + Correctly ignore auth-constraint descriptions.
 + Reduced verbosity of bad URL errors from IIS virus attacks

jetty-3.1.0 - 21 September 2001
 + Added long overdue Tutorial documentation.
 + Improved some other documentation.
 + Fix ResourceHandler cache invalidate.
 + Fix ServletResponse.setLocale()
 + Fix reuse of Resource
 + Fix Jetty.bat for spaces.
 + Fix .. handling in URI
 + Fix REFFERER in CGI
 + Fix FORM authentication on exact patterns
 + Fix flush on stop bug in logs.
 + Fix param reading on CGI servlet
 + New simplified jetty.bat
 + Improved closing of listeners.
 + Optimized List creation
 + Removed win32 service.exe
 + Added HandlerContext.registerHost

jetty-3.1.rc9 - 02 September 2001
 + Added bin/orgPackage.sh script to change package names.
 + Changed to org.mortbay domain names.
 + Form auth login and error pages relative to context path.
 + Fixed handling of rel form authentication URLs
 + Added support for Nonblocking listener.
 + Added lowResourcePersistTimeMs for more graceful degradation when we run out
   of threads.
 + Patched Jasper to 3.2.3.
 + Added handlerContext.setClassPaths
 + Fixed bug with non cookie sessions.
 + Format cookies in HttpFields.

jetty-3.1.rc8 - 22 August 2001
 + Support WEB-INF/web-jetty.xml configuration extension for webapps
 + Allow per context log files.
 + Updated sponsors page
 + Added HttpServer statistics
 + Don't add notfound context.
 + Many major and minor optimizations:
 + ISO8859 conversion
 + Buffer allocation
 + URI pathAdd
 + StringMap
 + URI canonicalPath
 + OutputStreamLogSink replaces WriterLogSink
 + Separation of URL params in HttpHandler API.
 + Fixed handling of default mime types
 + Allow contextpaths without leading /
 + Removed race from dynamic servlet initialization.

jetty-3.1.rc7 - 09 August 2001
 + Fix bug in sendRedirect for HTTP/1.1
 + Added doco for Linux port redirection.
 + Don't persist connections if low on threads.
 + Added shutdown hooks to Jetty.Server to trap Ctl-C
 + Fixed bug with session ID generation.
 + Added FORM authentication.
 + Remove old context path specs
 + Added UML diagrams to Jetty architecture documentation.
 + Use Enumerations to reduce conversions for servlet API.
 + Optimized HttpField handling to reduce object creatiyon.
 + ServletRequest SSL attributes in line with 2.2 and 2.3 specs.
 + Dump Servlet displays cert chains
 + Fixed redirect handling by the CGI Servlet.
 + Fixed request.getPort for redirections from 80
 + Added utility methods to ServletHandler for wrapping req/res pairs.
 + Added method handling to HTAccessHandler.
 + ServletResponse.sendRedirect puts URLs into absolute format.

jetty-3.1.rc6 - 10 July 2001
 + Avoid script vulnerability in error pages.
 + Close persistent HTTP/1.0 connections on missing Content-Length
 + Use exec for jetty.sh run
 + Improved SSL debugging information.
 + KeyPairTool can now load cert chains.
 + KeyPairTool is more robust to provider setup.
 + Fixed bug in B64Code. Optimised B64Code.
 + Added Client authentication to the JsseListener
 + Fixed a problem with Netscape and the acrobat plugin.
 + Improved debug output for IOExceptions.
 + Updated to JSSE-1.0.2, giving full strength crypto.
 + Win32 Service uses Jetty.Server instead of HttpServer.
 + Added getResource to HandleContext.
 + WebApps initialize resourceBase before start.
 + Fixed XmlParser to handle xerces1.3 OK
 + Added Get element to the XmlConfiguration class.
 + Added Static calls to the XmlConfiguration class.
 + Added debug and logging config example to demo.xml
 + Moved mime types and encodings to property bundles.
 + RequestDispatch.forward() uses normal HandlerContext.handle() path if
   possible.
 + Cleaned up destroy handling of listeners and contexts.
 + Removed getConfiguration from LifeCycleThread to avoid JMX clash.
 + Cleaned up Win32 Service server creation.
 + Moved gimp image files to Jetty3Extra

jetty-3.1.rc5 - 01 May 2001
 + Added build target for mini.jetty.jar - see README.
 + Major restructing of packages to separate servlet dependancies. c.m.XML  -
   moved XML dependant classes from c.m.Util c.m.HTTP - No servlet or XML
   dependant classes: c.m.Jetty.Servlet - moved from c.m.HTTP.Handler.Servlet
   c.m.Servlet - received some servlet dependant classes from HTTP.
 + Added UnixCrypt support to c.m.U.Password
 + Added HTaccessHandler to authenitcate against apache .htaccess files.
 + Added query param handling to ForwardHandler
 + Added ServletHandler().setUsingCookies().
 + Optimized canonical path calculations.
 + Warn and close connections if content-length is incorrectly set.
 + Request log contains bytes actually returned.
 + Fixed handling of empty responses at header commit.
 + Fixed ResourceHandler handling of ;JSESSIONID
 + Fixed forwarding to null pathInfo requests.
 + Fixed handling of multiple cookies.
 + Fixed EOF handling in MultiPartRequest.
 + Fixed sync of ThreadPool idleSet.
 + Fixed jetty.bat classpath problems.

jetty-3.0.6 - 26 April 2001
 + Fixed handling of empty responses at header commit.
 + Fixed ResourceHandler handling of ;JSESSIONID
 + Fixed forwarding to null pathInfo requests.
 + Fixed EOF handlding in MultiPartRequest.
 + Fixed sync of ThreadPool idleSet.
 + Load-on-startup the JspServlet so that precompiled servlets work.

jetty-3.1.rc4 - 14 April 2001
 + Include full versions of JAXP and Crimson
 + Added idle thread getter to ThreadPool.
 + Load-on-startup the JspServlet so that precompiled servlets work.
 + Removed stray debug println from the Frame class.

jetty-3.0.5 - 14 April 2001
 + Branched from 3.1 trunk to fix major errors
 + Fixed LineInput bug EOF
 + Improved flush ordering for forwarded requests.
 + Turned off range handling by default until bugs resolved
 + Don't chunk if content length is known.
 + fixed getLocales handling of quality params
 + Created better random session ID
 + Resource handler strips URL params like JSESSION.
 + Fixed session invalidation unbind notification to conform with spec
 + Load-on-startup the JspServlet so that precompiled servlets work.

jetty-3.1.rc3 - 09 April 2001
 + Implemented multi-part ranges so that acrobat is happy.
 + Simplified multipart response class.
 + Improved flush ordering for forwarded requests.
 + Improved ThreadPool stop handling
 + Frame handles more JIT stacks.
 + Cleaned up handling of exceptions thrown by servlets.
 + Handle zero length POSTs
 + Start session scavenger if needed.
 + Added ContentHandler Observer to XmlParser.
 + Allow webapp XmlParser to be observed for ejb-ref tags etc.
 + Created better random session ID

jetty-3.1.rc2 - 30 March 2001
 + Lifecycle.start() may throw Exception
 + Added MultiException to throw multiple nested exceptions.
 + Improved logging of nested exceptions.
 + Only one instance of default MIME map.
 + Use reference JAXP1.1 for XML parsing.y
 + Version 1.1 of configuration dtd supports New objects.
 + Improved handling of Primitive classes in XmlConfig
 + Renamed getConnection to getHttpConnection
 + fixed getLocales handling of quality params
 + fixed getParameter(name) handling for multiple values.
 + added options to turn off ranges and chunking to support acrobat requests.

jetty-3.1.rc1 - 18 March 2001
 + Moved JMX and SASL handling to Jetty3Extra release
 + Fixed problem with ServletContext.getContext(uri)
 + Added Jetty documentation pages from JettyWiki
 + Cleaned up build.xml script
 + Minimal handling of Servlet.log before initialization.
 + Various SSL cleanups
 + Resource handler strips URL params like JSESSION.

jetty-3.1.rc0 - 23 February 2001
 + Added JMX management framework.
 + Use Thread context classloader as default context loader parent.
 + Fixed init order for unnamed servlets.
 + Fixed session invalidation unbind notification to conform with spec
 + Improved handling of primitives in utilities.
 + Socket made available via HttpConnection.
 + Improved InetAddrPort and ThreadedServer to reduce DNS lookups.
 + Dynamic servlets may be restricted to Context classloader.
 + Reoganized packages to allowed sealed Jars
 + Changed getter and setter methods that did not conform to beans API.

jetty-3.0.4 - 23 February 2001
 + Fixed LineInput bug with split CRLF.

jetty-3.0.3 - 03 February 2001
 + Fixed pipelined request buffer bug.
 + Handle empty form content without exception.
 + Allow Log to be disabled before initialization.
 + Included new Jetty Logo
 + Implemented web.xml servlet mapping to a JSP
 + Fixed handling of directories without trailing /

jetty-3.0.2 - 13 January 2001
 + Replaced ResourceHandler FIFO cache with LRU cache.
 + Greatly improved buffering in ChunkableOutputStream
 + Padded error bodies for IE bug.
 + Improved HTML.Block efficiency
 + Improved jetty.bat
 + Improved jetty.sh
 + Handle unknown status reasons in HttpResponse
 + Ignore included response updates rather than IllegalStateException
 + Removed classloading stats which were causing circular class loading
   problems.
 + Allow '+' in path portion of a URL.
 + Try ISO8859_1 encoding if can't find ISO-8859-1
 + Restructured demo site pages.
 + Context specific security permissions.
 + Added etc/jetty.policy as example policy file.

jetty-3.0.1 - 20 December 2000
 + Fixed value unbind notification for session invalidation.
 + Removed double null check possibility from ServletHolder

jetty-3.0.0 - 17 December 2000
 + Improved jetty.sh logging
 + Improved dtd resolution in XML parser.
 + Fixed taglib parsing
 + Fixed rel path handling in default configurations.
 + Optional extract war files.
 + Fixed WriterLogSink init bug
 + Use inner class to avoid double null check sync problems
 + Fixed rollover bug in WriterLogSink

jetty-3.0.0.rc8 - 13 December 2000
 + Optional alias checking added to FileResource.  Turned on by default on all
   platforms without the "/" file separator.
 + Mapped *.jsp,*.jsP,*.jSp,*.jSP,*.Jsp,*.JsP,*.JSp,*.JSP
 + Tidied handling of ".", ".." and "//" in resource paths
 + Protected META-INF as well as WEB-INF in web applications.
 + Jetty.Server catches init exceptions per server
 + getSecurityHandler creates handler at position 0.
 + SysV unix init script
 + Improved exit admin handling
 + Change PathMap handling of /* to give precedence over suffix mapping.
 + Forward to welcome pages rather than redirect.
 + Removed special characters from source.
 + Default log options changed if in debug mode.
 + Removed some unused variables.
 + Added ForwardHandler
 + Removed security constraint on demo admin server.
 + Patched jasper to tomcat 3.2.1

jetty-3.0.0.rc7 - 02 December 2000
 + Fixed security problem with lowercase WEB-INF uris on windows.
 + Extended security constraints (see README and WebApp Demo).
 + Set thread context classloader during handler start/stop calls.
 + Don't set MIME-Version in response.
 + Allow dynamic servlets to be served from /
 + Handle multiple inits of same servlet class.
 + Auto add a NotFoundHandler if needed.
 + Added NotFoundServlet
 + Added range handling to ResourceHandler.
 + CGI servlet handles not found better.
 + WEB-INF protected by NotFoundServlet rather than security constraint.
 + PUT, MOVE disabled in WebApplication unless defaults file is passed.
 + Conditionals apply to puts, dels and moves in ResourceHandler.
 + URIs accept all characters < 0xff.
 + Set the AcceptRanges header.
 + Depreciated RollOverLogSink and moved functionality to an improved
   WriterLogSink.
 + Changed log options to less verbose defaults.
 + ThreadedServer.forceStop() now makes a connection to itself to handle
   non-premptive close.
 + Double null lock checks use ThreadPool.__nullLockChecks.
 + Split Debug servlet out of Admin Servlet.
 + Added Com.mortbay.HTTP.Handler.Servlet.Context.LogSink attribute to Servlet
   Context. If set, it is used in preference to the system log.

jetty-3.0.0.rc6 - 20 November 2000
 + RequestDispatcher.forward() only resets buffer, not headers.
 + Added ServletWriter that can be disabled.
 + Resource gets systemresources from it's own classloader.
 + don't include classes in release.
 + Allow load-on-startup with no content.
 + Fixed RollOverFileLogSink bug with extra log files.
 + Improved Log defaults
 + Don't start HttpServer log sink on add.
 + Admin servlet uses unique links for IE.
 + Added Win32 service support
 + Reduced risk of double null check sync problem.
 + Don't set connection:close for normal HTTP/1.0 responses.
 + RequestDispatcher new queries params replace old.
 + Servlet init order may be negative.
 + Corrected a few of the many spelling mistakes.
 + Javadoc improvements.
 + Webapps serve dynamics servlets by default.
 + Warn for missing WEB-INF or web.xml
 + Sessions try version 1 cookies in set-cookie2 header.
 + Session cookies are given context path
 + Put extra server and servlet info in header.
 + Version details in header can be suppressed with System property
   java.com.mortbay.HTTP.Version.paranoid
 + Prevent reloading dynamic servlets at different paths.
 + Implemented resource aliases in HandlerContext - used by Servlet Context
 + Map tablib configuration to resource aliases.
 + Implemented customizable error pages.
 + Simple stats in ContextLoader.
 + Allow HttpMessage state to be manipulated.
 + Allow multiple set cookies.

jetty-3.0.0.rc5 - 12 November 2000
 + Default writer encoding set by mime type if not explicitly set.
 + Relax webapp rules, accept no web.xml or no WEB-INF
 + Pass flush through ServletOut
 + Avoid jprobe race warnings in DateCache
 + Allow null cookie values
 + Servlet exceptions cause 503 unavailable rather than 500 server error
 + RequestDispatcher can dispatch static resources.
 + Merged DynamicHandler into ServletHandler.
 + Added debug form to Admin servlet.
 + Implemented servlet load ordering.
 + Moved JSP classpath hack to ServletHolder
 + Removed Makefile build system.
 + Many javadoc cleanups.

jetty-2.4.9 - 12 November 2000
 + HttpListener ignore InterruptedIOExceptions
 + HttpListener default max idle time = 20s
 + HtmlFilter handles non default encodings
 + Writing HttpRequests encodes path
 + HttpRequest.write uses ISO8859_1 encoding.

jetty-3.0.0.rc4 - 06 November 2000
 + Provide default JettyIndex.properties
 + Fixed mis-synchronization in ThreadPool.stop()
 + Fixed mime type mapping bug introduced in RC3
 + Ignore more IOExceptions (still visible with debug).

jetty-3.0.0.rc3 - 05 November 2000
 + Changed ThreadPool.stop for IBM 1.3 JVM
 + Added bin/jetty.sh run script.
 + upgraded build.xml to ant v1.2
 + Set MaxReadTimeMs in all examples
 + Further clean up of the connection close actions
 + Moved unused classes from com.mortbay.Util to com.mortbay.Tools in new
   distribution package.
 + Handle mime suffixes containing dots.
 + Added gz tgz tar.gz .z mime mappings.
 + Fixed default mimemap initialization bug
 + Optimized persistent connections by recycling objects
 + Added HandlerContext.setHttpServerAccess for trusted contexts.
 + Set the thread context class loader in HandlerContext.handle
 + Prevent servlet setAttribute calls to protected context attributes.
 + Removed redundant context attributes.
 + Implemented mime mapping in webapplications.
 + Strip ./ from relative resources.
 + Added context class path dynamic servlet demo

jetty-3.0.0.rc2 - 29 October 2000
 + Replaced ISO-8859-1 literals with StringUtil static
 + Pass file based classpath to JspServlet (see README).
 + Prevented multiple init of ServletHolder
 + ErlEncoding treats params without values as empty rather than null.
 + Accept public DTD for XmlConfiguration (old style still supported).
 + Cleaned up non persistent connection close.
 + Accept HTTP/1. as HTTP/1.0 (for netscape bug).
 + Fixed thread name problem in ThreadPool

jetty-3.0.0.rc1 - 22 October 2000
 + Added simple admin servlet.
 + Added CGI to demo
 + Added HashUserRealm and cleaned up security constraints
 + Added Multipart request and response classes from Jetty2
 + Moved and simplified ServletLoader to ContextLoader.
 + Initialize JSP with classloader.
 + All attributes in javax. java. and com.mortbay. name spaces to be set.
 + Partial handling of 0.9 requests.
 + removed Thread.destroy() calls.
 + Cleaned up exception handling.

jetty-2.4.8 - 23 October 2000
 + Fixed bug with 304 replies with bodies.
 + Improved win32 make files.
 + Fixed closing socket problem

jetty-3.0.B05 - 18 October 2000
 + Improved null returns to get almost clean watchdog test.
 + Cleaned up response committing and flushing
 + Handler RFC2109 cookies (like any browser handles them!)
 + Added default webapp servlet mapping /servlet/name/*
 + Improved path spec interpretation by looking at 2.3 spec
 + Implemented security-role-ref for servlets
 + Protected servletConfig from downcast security problems
 + Made test harnesses work with ant.
 + improved ant documentation.
 + Removed most deprecation warnings
 + Fixed JarFileResource to handle jar files without directories.
 + Implemented war file support
 + Java2 style classloading
 + Improved default log format for clarity.
 + Separated context attributes and initParams.

jetty-3.0.B04 - 12 October 2000
 + Restricted context mapping to simple model for servlets.
 + Fixed problem with session ID in paths
 + Added modified version of JasperB3.2 for JSP
 + Moved FileBase to docroot
 + Merged and renamed third party jars.
 + Do not try multiple servlets for a request.
 + Implemented Context.getContext(uri)
 + Added webdefault.xml for web applications.
 + Redirect to index files, so index.jsp works.
 + Filthy hack to teach jasper JspServer Jetty classpath

jetty-3.0.B03 - 09 October 2000
 + Expanded import package.*; lines
 + Expanded leading tabs to spaces
 + Improved Context to Handler contract.
 + Parse but not handler startup ordering in web applications.
 + Send request log via a LogSink
 + Added append mode in RolloverFileLogSink
 + Made LogSink a Lifecycle interface
 + Improved handler toString
 + Redirect context only paths.
 + Pass object to LogSink
 + Implemented request dispatching.
 + Redo dynamic servlets handling
 + Improved Log rollover.
 + Simplified path translation and real path calculation.
 + Catch stop and destroy exceptions in HttpServer.stop()
 + Handle ignorable spaces in XmlConfiguration
 + Handle ignorable spaces in WebApplication
 + Warn about explicit sets of WebApplication
 + Remove 411 checks as IE breaks this rule after redirect.
 + Removed last remnants JDK 1.1 support
 + Added release script

jetty-2.4.7 - 06 October 2000
 + Allow Objects to be passed to LogSink
 + Set content length on errors for keep alive.
 + Added encode methods to URI
 + Improved win32 build
 + fixes to SSL doco
 + Support key and keystore passwords
 + Various improvements to  ServletDispatch, PropertyTree and associated
   classes.

jetty-3.0.B02 - 24 August 2000
 + Fixed LineInput bug with SSL giving CR pause LF.
 + Fixed HTTP/1.0 input close bug
 + Fixed bug in TestRFC2616
 + Improved ThreadedServer stop and destroy
 + Use resources in WebApplication
 + Added CGI servlet

jetty-3.0.B01 - 21 August 2000
 + SSL implemented with JsseListener
 + Partial implementation of webapp securitycontraints
 + Implemented more webapp configuration
 + Switched to the aelfred XML parser from microstar, which is only partially
   validating, but small and lightweight

jetty-2.4.6 - 16 August 2000
 + Turn Linger off before closing sockets, to allow restart.
 + JsseListener & SunJsseListener added and documented
 + com.mortbay.Util.KeyPairTool added to handle openSSL SSL keys.
 + Minor changes to compile with jikes.
 + Added passive mode methods to FTP

jetty-3.0.A99 - 10 August 2000
 + Implemented jetty.xml configuration
 + Added Xmlconfiguration utility
 + ServletLoader simplied and uses ResourcePath
 + Replaced FileHandler with ResourceHandler
 + Use SAX XML parsing instead of DOM for space saving.
 + Removed FileBase. Now use ResourceBase instead
 + Added Resource abstraction
 + Make it compile cleanly with jikes.
 + Re-added commented out imports for JDK-1.1 compile

jetty-3.0.A98 - 20 July 2000
 + Implemented Jetty demos and Site as Web Application.
 + Implemented WebApplicationContext
 + Switched to JDK1.2 only
 + ServletRequest.getServerPort() returns 80 rather than 0
 + Fixed constructor to RolloverFileLogSink
 + Improved synchronization on LogSink
 + Allow HttpRequest.toString() handles bad requests.

jetty-3.0.A97 - 13 July 2000
 + Tempory request log implementation
 + Less verbose debug
 + Better tuned SocketListener parameters
 + Started RequestDispatcher implementation.
 + Added WML mappings
 + Fixed makefiles for BSD ls
 + Fixed persistent commits with no content (eg redirect+keep-alive).
 + Implemented servlet isSecure().
 + Implemented servlet getLocale(s).
 + Formatted version in server info string.
 + Protect setContentLength from a late set in default servlet HEAD handling.
 + Added error handling to LifeCycleThread
 + implemented removeAttribute on requests

jetty-2.4.5 - 09 July 2000
 + Don't mark a session invalid until after values unbound.
 + Formatted version in server info.
 + Added HtmlExpireFilter and removed response cache revention from HtmlFilter.
 + Fixed transaction handling in JDBC wrappers

jetty-3.0.A96 - 27 June 2000
 + Fixed bug with HTTP/1.1 Head reqests to servlets.
 + Supressed un-needed chunking EOF indicators.

jetty-3.0.A95 - 24 June 2000
 + Fixed getServletPath for default "/"
 + Handle spaces in file names in FileHandler.

jetty-3.0.A94 - 19 June 2000
 + Implemented Sessions.
 + PathMap exact matches can terminate with ; or # for URL sessions and
   targets.
 + Added HandlerContext to allow grouping of handlers into units with the same
   file, resource and class configurations.
 + Cleaned up commit() and added complete() to HttpResponse
 + Updated license to clarify that commercial usage IS OK!

jetty-3.0.A93 - 14 June 2000
 + Major rethink! Moved to 2.2 servlet API
 + Lots of changes and probably unstable

jetty-3.0.A92 - 07 June 2000
 + Added HTML classes to jar
 + Fixed redirection bug in FileHandler

jetty-2.4.4 - 03 June 2000
 + Many debug call optimizations
 + Added RolloverFileLogSink
 + Improved LogSink configuration
 + Support System.property expansions in PropertyTrees.
 + Added uk.org.gosnell.Servlets.CgiServlet to contrib
 + HttpRequest.setRequestPath does not null pathInfo.
 + BasicAuthHandler uses getResourcePath so it can be used behind request
   dispatching
 + Added HTML.Composite.replace
 + FileHandler implements IfModifiedSince on index files.
 + Added build-win32.mak

jetty-3.0.A91 - 03 June 2000
 + Improved LogSink mechanism
 + Implemented realPath and getResource methods for servlets.
 + Abstracted ServletHandler
 + Simplified HttpServer configuration methods and arguments
 + Simplified class loading
 + Added HTML classes from Jetty2

jetty-3.0.A9 - 07 May 2000
 + Improvided finally handling of output end game.
 + Fixed double chunking bug in SocketListener.
 + File handler checks modified headers on directory indexes.
 + ServletLoader tries unix then platform separator for zip separator.

jetty-3.0.A8 - 04 May 2000
 + Servlet2_1 class loading re-acrchitected. See README.
 + Moved Sevlet2_1 handler to com.mortbay.Servlet2_1
 + addCookie takes an int maxAge rather than a expires date.
 + Added LogSink extensible log architecture.
 + Code.ignore only outputs when debug is verbose.
 + Added Tenlet class for reverse telnet.

jetty-2.4.3 - 04 May 2000
 + Pass Cookies with 0 max age to browser.
 + Allow CRLF in UrlEncoded

jetty-2.4.2 - 23 April 2000
 + Added LogSink and FileLogSink classes to allow extensible Log handling.
 + Handle nested RequestDispatcher includes.
 + Modified GNUJSP to prevent close in nested requests.
 + Added GNUJSP to JettyServer.prp file.

jetty-3.0.A7 - 15 April 2000
 + Include java 1.2 source hierarchy
 + removed excess ';' from source
 + fixed flush problem with chunked output for IE5
 + Added InetGateway to help debug IE5 problems
 + added removeValue method to MultiMap

jetty-2.4.1 - 09 April 2000
 + Removed debug println from ServletHolder.
 + Set encoding before exception in FileHandler.
 + Fixed bug in HtmlFilter for tags split between writes.

jetty-3.0.A6 - 09 April 2000
 + Integrated skeleton 2.1 Servlet container
 + Improved portability of Frame and Debug.
 + Dates forced to use US locale
 + Removed Converter utilities and InetGateway.
 + added bin/useJava2Collections to convert to JDK1.2

jetty-2.4.0 - 24 March 2000
 + Upgraded to gnujsp 1.0.0
 + Added per servlet resourceBase configuration.
 + Absolute URIs are returned by getRequestURI (if sent by browser).
 + Improved parsing of stack trace in debug mode.
 + Implemented full handling of cookie max age.
 + Moved SetUID native code to contrib hierarchy
 + Form parameters only decoded for POSTs
 + RequestDispatcher handles URI parameters
 + Fixed bug with RequestDispatcher.include()
 + Fixed caste problem in UrlEncoded
 + Fixed null pointer in ThreadedServer with stopAll
 + Added VirtualHostHandler for virtual host handling
 + Added doc directory with a small start

jetty-2.3.5 - 25 January 2000
 + Fixed nasty bug with HTTP/1.1 redirects.
 + ProxyHandler sends content for POSTs etc.
 + Force locale of date formats to US.
 + Fixed expires bug in Cookies
 + Added configuration option to turn off Keep-Alive in HTTP/1.0
 + Allow configured servlets to be auto reloaded.
 + Allow properties to be configured for dynamic servlets.
 + Added contrib/com/kiwiconsulting/jetty JSSE SSL adaptor to release.

jetty-2.3.4 - 18 January 2000
 + include from linux rather than genunix for native builds
 + Fixed IllegalStateException handling in DefaultExceptionHandler
 + MethodTag.invoke() is now public.
 + Improved HtmlFilter.activate header modifications.
 + Cookie map keyed on domain as well as name and path.
 + DictionaryConverter handles null values.
 + URI decodes applies URL decoding to the path.
 + Servlet properties allow objects to be stored.
 + Fixed interaction with resourcePaths and proxy demo.

jetty-3.0.A5 - 19 October 1999
 + Use ISO8859_1 instead of UTF8 for headers etc.
 + Use char array in UrlEncoded.decode
 + Do our own URL string encoding with 8859-1
 + Replaced LF wait in LineInput with state boolean.

jetty-2.3.3 - 19 October 1999
 + Replaced UTF8 encoding with ISO-8859-1 for headers.
 + Use UrlEncoded for form parameters.
 + Do our own URL encoding with ISO-8859-1
 + HTTP.HTML.EmbedUrl uses contents encoding.

jetty-2.3.2 - 17 October 1999
 + Fixed getReader bug with HttpRequest.
 + Updated UrlEncoded with Jetty3 version.

jetty-3.0.A4 - 16 October 1999
 + Request attributes
 + Basic Authentication Handler.
 + Added LF wait after CR to LineInput.
 + UTF8 in UrlDecoded.decodeString.

jetty-2.3.1 - 14 October 1999
 + Force UTF8 for FTP commands
 + Force UTF8 for HTML
 + Changed demo servlets to use writers in preference to outputstreams
 + NullHandler/Server default name.name.PROPERTIES to load
   prefix/name.name.properties
 + Use UTF8 in HTTP headers
 + Added Oracle DB adapter
 + Added assert with no message to Code
 + ThreadedServer calls setSoTimeout(_maxThreadIdleMs) on accepted sockets.
   Idle reads will timeout.
 + Prevented thread churn on idle server.
 + HTTP/1.0 Keep-Alive (about time!).
 + Fixed GNUJSP 1.0 resource bug.

jetty-3.0.A3 - 14 October 1999
 + Added LifeCycle interface to Utils implemented by ThreadPool,
   ThreadedServer, HttpListener & HttpHandler
 + StartAll, stopAll and destroyAll methods added to HttpServer.
 + MaxReadTimeMs added to ThreadedServer.
 + Added service method to HttpConnection for specialization.

jetty-3.0.A2 - 13 October 1999
 + UTF8 handling on raw output stream.
 + Reduced flushing on writing response.
 + Fixed LineInput problem with repeated CRs
 + Cleaned up Util TestHarness.
 + Prevent entity content for responses 100-199,203,304
 + Added cookie support and demo.
 + HTTP/1.0 Keep-alive (about time!)
 + Virtual Hosts.
 + NotFound Handler
 + OPTION * Handling.
 + TRACE handling.
 + HEAD handling.

jetty-3.0.A1 - 12 October 1999
 + LineInput uses own buffering and uses character encodings.
 + Added MultiMap for common handling of multiple valued parameters.
 + Added parameters to HttpRequest
 + Quick port of FileHandler
 + Setup demo pages.
 + Added PathMap implementing mapping as defined in the 2.2 API specification
   (ie. /exact, /prefix/*, *.extention & default ).
 + Added HttpHandler interface with start/stop/destroy lifecycle
 + Updated HttpListener is start/stop/destroy lifecycle.
 + Implemented simple extension architecture in HttpServer.

jetty-3.0.A0 - 09 October 1999
 + Started fresh repository in CVS
 + Moved com.mortbay.Base classes to com.mortbay.Util
 + Cleanup of UrlEncoded, using 1.2 Collections.
 + Cleanup of URI, using 1.2 Collections.
 + Extended URI to handle absolute URLs
 + Cleanup of LineInput, using 1.2 Collections.
 + Moved HttpInput/OutputStream to ChunkableInput/OutputStream.
 + Cleaned up chunking code to use LineInput and reduce buffering.
 + Added support for transfer and content encoding filters.
 + Added support for servlet 2.2 outbut buffer control.
 + Generalized notification of outputStream events.
 + Split HttpHeader into HttpFields and HttpMessage.
 + HttpMessage supports chunked trailers.
 + HttpMessage supports message states.
 + Added generalized HTTP Connection.
 + Cleanup of HttpRequest and decoupled from Servlet API
 + Cleanup and abstraction of ThreadPool.
 + ThreadedServer based on ThreadPool.
 + Cleanup of HttpResponse and decoupled from Servlet API
 + Created RFC2616 test harness.
 + gzip and deflate request transfer encodings
 + TE field coding and trailer handler
 + HttpExceptions now produce error pages with specific detail of the
   exception.

jetty-2.3.0 - 05 October 1999
 + Added SetUID class with native Unix call to set the effective User ID.
 + FTP closes files after put/get.
 + FTP uses InetAddress of command socket for data socket.

jetty-2.3.0A - 22 September 1999
 + Added GNUJSP 1.0 for the JSP 1.0 API.
 + Use javax.servlet classes from JWSDK1.0
 + Added "Powered by Jetty" button.
 + ServerContext available to HtmlFilters via context param
 + Made session IDs less predictable and removed race.
 + Added BuildJetty.java file.
 + Expanded tabs to spaces in source.

jetty-2.2.8 - 15 September 1999
 + Fixed bug in Element.attribute with empty string values.
 + Made translation of getRequestURI() optional.
 + Removed recursion from TranslationHandler
 + Added disableLog() to turn off logging.
 + Allow default table attributes to be overriden.
 + Improved quoting in HTML element values

jetty-2.2.7 - 09 September 1999
 + Reverted semantics of getRequestURI() to return untranslated URI.
 + Added GzipFilter for content encoding.
 + Added default row, head and cell elements to Table.
 + FileHandler passes POST request through if the file does not exist.

jetty-2.2.6 - 05 September 1999
 + New implementation of ThreadPool, avoids a thread leak problem.
 + Fixed Cookie max age order of magnitude bug.
 + Cookies always available from getCookies.
 + Cookies parameter renamed to CookiesAsParameters
 + HttpRequest.getSession() always returns a session as per the latest API
   spec.
 + Added destroy() method on all HttpHandlers.
 + ServletHandler.destroy destroys all servlets.
 + FileHandler does not server files ending in '/'
 + Ignore duplicate single valued headers, rather than reply with bad request,
   as IE4 breaks the rules.
 + Allow the handling of getPathTranslated to be configured in ServletHandler.
 + Removed JRUN options from ServletHandler configuration.
 + Added ServletRunnerHandler to the contrib directories.
 + Updated HTML package to better support CSS:
 + cssClass, cssID and style methods added to element.
 + SPAN added to Block
 + media added to Style
 + class StyleLink added.

jetty-2.2.5 - 19 August 1999
 + Fixed bug with closing connections in ThreadedServer
 + Made start and stop non final in ThreadedServer
 + Better default handling of ServletExceptions
 + Always close connection after a bad request.
 + Set Expires header in HtmlFilter.
 + Don't override the cookie as parameter option.
 + Limited growth in MultiPartResponse boundary.
 + Improved error messages from Jetty.Server.
 + Close loaded class files so Win32 can overwrite them before GC (what a silly
   file system!).

jetty-2.2.4 - 02 August 1999
 + ThreadedServer can use subclasses of Thread.
 + Better help on Jetty.Server
 + HttpRequests may be passed to HttpFilter constructors.
 + HtmlFilter blanks IfModifiedSince headers on construction
 + Fixed bugs in HtmlFilter parser and added TestHarness.
 + Improved cfg RCS script.

jetty-2.2.3 - 27 July 1999
 + Fixed parser bug in HtmlFilter
 + Made setInitialize public in ServletHolder
 + Improved performance of com.mortbay.HTML.Heading
 + Added stop call to HttpServer, used by Exit Servlet.
 + Simplified JDBC connection handling so that it works with Java1.2 - albeit
   less efficiently.
 + FileHandler defaults to allowing directory access.
 + JDBC tests modified to use cloudscape as DB.

jetty-2.2.2 - 22 July 1999
 + Fixed bug in HtmlFilter that prevented single char buffers from being
   written.
 + Implemented getResourceAsStream in FileJarServletLoader
 + Fixed bug with CLASSPATH in FileJarServletLoader after attempt to load from
   a jar.
 + Fixed bug in com.mortbay.Util.IO with thread routines.
 + Moved more test harnesses out of classes.
 + File handler passes through not allowed options for non existant files.
 + NotFoundHandler can repond with SC_METHOD_NOT_ALLOWED.
 + Improved com.mortbay.Base.Log handling of different JVMs
 + Minor fixes to README

jetty-2.2.1 - 18 July 1999
 + Comma separate header fields.
 + Protect against duplicate single valued headers.
 + Less verbose debug in PropertyTree
 + Ignore IOException in ThreadedServer.run() when closing.
 + Limit maximum line length in HttpInputStream.
 + Response with SC_BAD_REQUEST rather than close in more circumstances
 + Handle continuation lines in HttpHeader.
 + HtmlFilter resets last-modified and content-length headers.
 + Implemented com.mortbay.Util.IO as a ThreadPool
 + Decoupled ExceptionHandler configuration from Handler stacks. Old config
   style will produce warning and Default behavior. See new config file format
   for changes.
 + Added TerseExceptionHandler
 + Added optional resourceBase property to HttpConfiguration. This is used as a
   URL prefix in the getResource API and was suggested by the JSERV and Tomcat
   implementors.

jetty-2.2.0 - 01 July 1999
 + Improved feature description page.
 + Added Protekt SSL HttpListener
 + Moved GNUJSP and Protekt listener to a contrib hierarchy.
 + ThreadedServer.stop() closes socket before interrupting threads.
 + Exit servlet improved (a little).
 + Fixed some of the javadoc formatting.

jetty-2.2.Beta4 - 29 June 1999
 + FileHandler flushes files from cache in DELETE method.
 + ThreadedServer.stop() now waits until all threads are stopped.
 + Options "allowDir" added to FileHandler.
 + Added getGlobalProperty to Jetty.Server and used this to configure default
   page type.
 + Updated README.txt
 + Restructured com.mortbay.Jetty.Server for better clarity and documentation.
 + Added comments to configuration files.
 + Made ServerSocket and accept call generic in ThreadedServer for SSL
   listeners.
 + Altered meaning of * in PropertyTree to assist in abbreviated configuration
   files.
 + Added JettyMinimalDemo.prp as an example of an abbreviated configuration.
 + Expanded Mime.prp file
 + Added property handling to ServletHandler to read JRUN servlet configuration
   files.

jetty-2.2.Beta3 - 22 June 1999
 + Re-implemented ThreadedServer to improve and balance performance.
 + Added file cache to FileHandler
 + Implemented efficient version of ServletContext.getResourceAsStream() that
   does not open a new socket connection (as does getResource()).
 + LookAndFeelServlet uses getResourceAsStream to get the file to wrap. This
   allows it to benefit from any caching done and to wrap arbitrary content
   (not just files).
 + Restructure demo so that LookAndFeel content comes from simple handler
   stack.
 + Fixed file and socket leaks in Include and Embed tags.
 + Ran dos2unix on all text files
 + Applied contributed patch of spelling and typo corrections
 + Added alternate constructors to HTML.Include for InputStream.
 + Server.shutdown() clears configuration so that server may be restarted in
   same virtual machine.
 + Improved Block.write.
 + Fixed bug in HttpResponse flush.

jetty-2.2.Beta2 - 12 June 1999
 + Added all write methods to HttpOutputStream$SwitchOutputStream
 + Added com.mortbay.Jetty.Server.shutdown() for gentler shutdown of server.
   Called from Exit servlet
 + HttpRequest.getParameterNames() no longer alters the order returned by
   getQueryString().
 + Handle  path info of a dynamic loaded servlets and correctly set the servlet
   path.
 + Standardized date format in persistent cookies.

jetty-2.2.Beta1 - 07 June 1999
 + Defined abstract ServletLoader, derivations of which can be specified in
   HttpConfiguration properties.
 + Implemented all HttpServer attribute methods by mapping to the
   HttpConfiguration properties.  Dynamic reconfiguration is NOT supported by
   these methods (but we are thinking about it).
 + Close files after use to avoid "file leak" under heavy load.
 + Fixed missing copyright messages from some contributions
 + Fixed incorrect version numbers in a few places.
 + Improved ThreadPool synchronization and added minThreads.
 + Allow configuration of MinListenerThreads, MaxListenerThreads,
   MaxListenerThreadIdleMs
 + HtmlFilter optimized for being called by a buffered writer.
 + Don't warn about IOExceptions unless Debug is on.
 + Limit the job queue only grow to the max number of threads.
 + Included GNUJSP 0.9.9
 + Optional use of DateCache in log file format
 + Fixed cache in FileJarServletLoader
 + Destroy requests and responses to help garbage collector.
 + Restructure ThreadedServer to reduce object creation.

jetty-2.2.Beta0 - 31 May 1999
 + Servlet loader handles jar files with different files separator.
 + ThreadedServer gently shuts down.
 + Handle malformed % characters in URLs.
 + Included and improved version of ThreadPool for significant performance
   improvement under high load.
 + HttpRequest.getCookies returns empty array rather than null for no cookies.
 + Added HttpResponse.requestHandled() method to avoid bug with servlet doHead
   method.
 + Added Page.rewind() method to allow a page to be written multiple times
 + Added "Initialize" attribute to servlet configuration to allow servlet to be
   initialized when loaded.
 + LogHandler changed to support only a single outfile and optional append.
 + Included contributed com.mortbay.Jetty.StressTester class
 + Token effort to keep test files out of the jar
 + Removed support for STF

jetty-2.2.Alpha1 - 07 May 1999
 + ServletHolder can auto reload servlets
 + Dynamic servlets can have autoReload configured
 + Wait for requests to complete before reloading.
 + Call destroy on old servlets when reloading.
 + Made capitalization of config file more consistent(ish)
 + Fixed bug in SessionDump

jetty-2.2.Alpha0 - 06 May 1999
 + Improved PropertyTree implementation
 + Old Jetty.Server class renamed to Jetty.Server21
 + New Server class using PropertyTree for configuration
 + HttpHandlers given setProperties method to configure via Properties.
 + HttpListener class can be configured
 + Mime suffix mapping can be configured.
 + Removed historic API from sessions
 + Improved SessionDump servlet
 + Fixed date overflow in Cookies
 + HttpResponse.sendError avoids IllegalStateException
 + Added ServletLoader implementation if ClassLoader.
 + Dynamic loading of servlets.
 + Added reload method to ServletHolder, but no way to call it yet.
 + Changed options for FileServer
 + Implemented ServletServer
 + Removed SimpleServletServer

jetty-2.1.7 - 22 April 1999
 + Fixed showstopper bug with getReader and getWriter in requests and
   responses.
 + HttpFilter uses package interface to get HttpOutputStream

jetty-2.1.6 - 21 April 1999
 + Reduced initial size of most hashtables to reduce default memory overheads.
 + Throw IllegalStateException as required from gets of
   input/output/reader/writer in requests/responses.
 + New simpler version of PropertyTree
 + Updated PropertyTreeEditor
 + Return EOF from HttpInputStream that has a content length.
 + Added additional date formats for HttpHeader.getDateHeader

jetty-2.1.5 - 15 April 1999
 + Session URL encoding fixed for relative URLs.
 + Reduced session memory overhead of sessions
 + Form parameters protected against multiple decodes when redirected.
 + Added setType methods to com.mortbay.FTP.Ftp
 + Fixed bugs with invalid sessions
 + Page factory requires response for session encoding
 + Moved SessionHandler to front of stacks
 + HtmlFilter now expands <!=SESSION> to the URL encoded session if required.
 + Instrumented most of the demo to support URL session encoding.
 + Implemented HttpRequest.getReader()
 + Servlet log has been diverted to com.mortbay.Base.Log.event() Thus debug
   does not need to be turned on to see servlet logs.
 + Fixed alignment bug in TableForm
 + Removed RFCs from package
 + Fixed bug in ServletDispatch for null pathInfo

jetty-2.1.4 - 26 March 1999
 + Fixed problem compiling PathMap under some JDKs.
 + Reduced HTML dependence in HTTP package to allow minimal configuration
 + Tightened license agreement so that binary distributions are required to
   include the license file.
 + HttpRequest attributes implemented.
 + Session max idle time implemented.
 + pathInfo returns null for zero length pathInfo (as per spec). Sorry if this
   breaks your servlets - it is a pain!
 + fixed bug in getRealPath
 + getPathTranslated now call getRealPath with pathInfo (as per spec).

jetty-2.1.3 - 19 March 1999
 + Added support for suffixes to PathMap
 + Included GNUJSP implementation of Java Server Pages
 + Use Java2 javadoc

jetty-2.1.2 - 09 March 1999
 + JSDK 2.1.1
 + API documentation for JSDK 2.1.1
 + Cascading style sheet HTML element added.
 + Fixed trailing / bug in FileHandler (again!).
 + Converted most servlets to HttpServlets using do Methods.

jetty-2.1.1 - 05 March 1999
 + Reduced number of calls to getRemoteHost for optimization
 + Faster version of HttpInputStream.readLine().
 + com.mortbay.Base.DateCache class added and used to speed date handling.
 + Handle '.' in configured paths (temp fix until PropertyTrees)
 + Fast char buffer handling in HttpInputStream
 + Faster version of HttpHeader.read()
 + Faster version of HttpRequest
 + Size all StringBuffers

jetty-2.1.0 - 22 February 1999
 + Session URL Encoding
 + PropertyTrees (see new Demo page)
 + ServletDispatch (see new Demo page)
 + image/jpg -> image/jpeg
 + Deprecated com.mortbay.Util.STF
 + getServlet methods return null.

jetty-2.1.B1 - 13 February 1999
 + Fixed bug with if-modified-since in FileHandler
 + Added video/quicktime to default MIME types.
 + Fixed bug with MultipartRequest.
 + Updated DefaultExceptionHandler.
 + Updated InetAddrPort.
 + Updated URI.
 + Implemented Handler translations and getRealPath.
 + Improved handling of File.separator in FileHandler.
 + Implemented RequestDispatcher (NOT Tested!).
 + Implemented getResource and getResourceAsStream (NOT Tested!).
 + Replace package com.mortbay.Util.Gateway with class
   com.mortbay.Util.InetGateway

jetty-2.1.B0 - 30 January 1999
 + Uses JSDK2.1 API, but not all methods implemented.
 + Added support for PUT, MOVE, DELETE in FileHandler
 + FileHandler now sets content length.
 + Added plug gateway classes com.mortbay.Util.Gateway
 + Fixed command line bug with SimpleServletConfig
 + Minor changes to support MS J++ and its non standard language extensions -
   MMMmmm should have left it unchanged!

jetty-2.0.5 - 15 December 1998
 + Temp fix to getCharacterEncoding
 + added getHeaderNoParams

jetty-2.0.4 - 10 December 1998
 + Use real release of JSDK2.0 (rather than beta).
 + Portability issues solved for Apple's
 + Improved error code returns
 + Removed MORTBAY_HOME support from Makefiles
 + Improved default Makefile behaviour
 + Implement getCharacterEncoding

jetty-2.0.3 - 13 November 1998
 + Limit threads in ThreadedServer and low priority listener option greatly
   improve performance under worse case loads.
 + Fix bug with index files for Jetty.Server. Previously servers configured
   with com.mortbay.Jetty.Server would not handle index.html files.  Need to
   make this configurable in the prp file.
 + Fixed errors in README file: com.mortbay.Jetty.Server was called
   com.mortbay.HTTP.Server

jetty-2.0.2 - 01 November 1998
 + Use JETTY_HOME rather than MORTBAY_HOME for build environment
 + Add thread pool to threaded server for significant performance improvement.
 + Buffer files during configuration
 + Buffer HTTP Response headers.

jetty-2.0.1 - 27 October 1998
 + Released under an Open Source license.

jetty-2.0.0 - 25 October 1998
 + Removed exceptional case from FileHandler redirect.
 + Removed Chat demo (too many netscape dependencies).
 + Fixed Code.formatObject handling of null objects.
 + Added multipart/form-data demo.

jetty-2.0.Beta3 - 29 September 1998
 + Send 301 for directories without trailing / in FileHandler
 + Ignore exception from HttpListener
 + Properly implemented multiple listening addresses
 + Added com.mortbay.Jetty.Server (see README.Jetty)
 + Demo converted to an instance of com.mortbay.Jetty.Server
 + Fixed Log Handler again.
 + Added com.mortbay.HTTP.MultiPartRequest to handle file uploads

jetty-2.0Beta2 - 01 July 1998
 + Fixed Log Handler for HTTP/1.1
 + Slight improvement in READMEEs

jetty-2.0Beta1 - 01 June 1998
 + Improved performance of Code.debug() calls, significantly in the case of non
   matching debug patterns.
 + Fixed bug with calls to service during initialization of servlet
 + Provided addSection on com.mortbay.HTML.Page
 + Provided reset on com.mortbay.HTML.Composite.
 + Proxy demo in different server instance
 + Handle full URLs in HTTP requests (to some extent)
 + Improved performance with special asciiToLowerCase
 + Warn if MSIE used for multi part MIME.

jetty-2.0Alpha2 - 01 May 1998
 + JDK1.2 javax.servlet API
 + Added date format to Log
 + Added timezone to Log
 + Handle params in getIntHeader and getDateHeader
 + Removed HttpRequest.getByteContent
 + Use javax.servlet.http.HttpUtils.parsePostData
 + Use javax.servlet.http.Cookie
 + Use javax.servlet.http.HttpSession
 + Handle Single Threaded servlets with servlet pool

jetty-1.3.5 - 01 May 1998
 + Fixed socket inet bug in FTP
 + Debug triggers added to com.mortbay.Base.Code
 + Added date format to Log
 + Correct handling of multiple parameters

jetty-2.0Alpha1 - 08 April 1998
 + Fixed forward bug with no port number
 + Removed HttpRequestHeader class
 + Debug triggers added to com.mortbay.Base.Code
 + Handle HTTP/1.1 Host: header
 + Correct formatting of Date HTTP headers
 + HttpTests test harness
 + Add HTTP/1.1 Date: header
 + Handle file requests with If-Modified-Since: or If-Unmodified-Since:
 + Handle HEAD properly
 + Send Connection: close
 + Requires Host: header for 1.1 requests
 + Sends chunked data for 1.1 responses of unknown length.
 + handle extra spaces in HTTP headers
 + Really fixed handling of multiple parameters
 + accept chunked data
 + Send 100 Continue for HTTP/1.1 requests (concerned about push???)
 + persistent connections

jetty-1.3.4 - 15 March 1998
 + Fixed handling of multiple parameters in query and form content.
   "?A=1%2C2&A=C%2CD" now returns two values ("1,2" & "C,D") rather than 4.
 + ServletHandler now takes an optional file base directory name which is used
   to set the translated path for pathInfo in servlet requests.
 + Dump servlet enhanced to exercise these changes.

jetty-1.3.3
 + Fixed TableForm.addButtonArea bug.
 + TableForm.extendRow() uses existing cell
 + Closed exception window in HttpListener.java

jetty-1.3.2
 + Fixed proxy bug with no port number
 + Added per Table cell composite factories

jetty-1.3.1
 + Minor fixes in SmtpMail
 + ForwardHandler only forwards as http/1.0 (from Tobias.Miller)
 + Improved parsing of stack traces
 + Better handling of InvocationTargetException in debug
 + Minor release adjustments for Tracker

jetty-1.3.0
 + Added DbAdaptor to JDBC wrappers
 + Beta release of Tracker

jetty-1.2.0
 + Reintroduced STF
 + Fixed install bug for nested classes
 + Better Debug configuration
 + DebugServlet
 + Alternate look and feel for Jetty

jetty-1.1.1
 + Improved documentation

jetty-1.1
 + Improved connection caching in java.mortbay.JDBC
 + Moved HttpCode to com.mortbay.Util

jetty-1.0.1
 + Bug fixes

jetty-1.0
 + First release in com.mortbay package structure
 + Included Util, JDBC, HTML, HTTP, Jetty
<|MERGE_RESOLUTION|>--- conflicted
+++ resolved
@@ -1,15 +1,12 @@
-<<<<<<< HEAD
 jetty-8.0.2-SNAPSHOT
 
-jetty-8.0.1.v20110908 - 08 September 2011
-=======
+
 jetty-7.5.2-SNAPSHOT
  + 358121 Implement new UTF8 Algorithm to UTF8Appendable.java
  + 353839 ajp component error when upload file
  + JETTY-1378 new system property to for the use of the JDTCompiler when using the latest jsp-impl
 
-jetty-7.5.1.v20110908 - 08 September 2011
->>>>>>> b67d307f
+jetty-8.0.1.v20110908 - 08 September 2011
  + 350634 Added Resource.newResource(File)
  + 356190 fix monodb tests  for changed test api
  + 356428 removed timed waits from test
@@ -20,15 +17,25 @@
  + 356751 Add null protection to ServletContextHandler.doStop
  + 356823 correctly decode close codes.  Send not utf-8 close code.
  + 357058 Acceptor thread blocking
-<<<<<<< HEAD
+
+jetty-7.5.1.v20110908 - 08 September 2011
+ + 350634 Added Resource.newResource(File)
+ + 356190 fix monodb tests  for changed test api
+ + 356428 removed timed waits from test
+ + 356693 reduce visibility to webapp of websocket implementations
+ + 356695 jetty server jars are provided for websockets
+ + 356726 Instead of the sessionDestroyed called sessionCreated after
+   invalidate session
+ + 356751 Add null protection to ServletContextHandler.doStop
+ + 356823 correctly decode close codes.  Send not utf-8 close code.
+ + 357058 Acceptor thread blocking
 
 jetty-8.0.0.v20110901 - 01 September 2011
  + 352565 cookie httponly flag ignored
  + 353073 better warnings
  + 353285 ServletSecurity annotation ignored
  + 356421 Upgraded websocket to draft 13 support
-=======
->>>>>>> b67d307f
+
 
 jetty-7.5.0.v20110901 - 01 September 2011
  + 356421 Upgraded websocket to draft 13 support
