--- conflicted
+++ resolved
@@ -33,14 +33,7 @@
 import javax.servlet.http.HttpServletResponse;
 
 import org.eclipse.jetty.http.pathmap.MappedResource;
-<<<<<<< HEAD
-import org.eclipse.jetty.http.pathmap.PathMappings;
 import org.eclipse.jetty.http.pathmap.PathSpec;
-import org.eclipse.jetty.http.pathmap.RegexPathSpec;
-import org.eclipse.jetty.http.pathmap.ServletPathSpec;
-=======
-import org.eclipse.jetty.http.pathmap.PathSpec;
->>>>>>> c0b94a9d
 import org.eclipse.jetty.io.ByteBufferPool;
 import org.eclipse.jetty.server.handler.ContextHandler;
 import org.eclipse.jetty.servlet.FilterHolder;
@@ -145,45 +138,19 @@
         configuration.addMapping(spec, creator);
     }
     
-    @Deprecated
-    @Override
-    public void addMapping(org.eclipse.jetty.websocket.server.pathmap.PathSpec spec, WebSocketCreator creator)
-    {
-        configuration.addMapping(spec, creator);
-    }
-    
     /**
      * @deprecated use new {@link #addMapping(org.eclipse.jetty.http.pathmap.PathSpec, WebSocketCreator)} instead
      */
     @Deprecated
+    @Override
     public void addMapping(org.eclipse.jetty.websocket.server.pathmap.PathSpec spec, WebSocketCreator creator)
     {
-        if (spec instanceof org.eclipse.jetty.websocket.server.pathmap.ServletPathSpec)
-        {
-            addMapping(new ServletPathSpec(spec.getSpec()), creator);
-        }
-        else if (spec instanceof org.eclipse.jetty.websocket.server.pathmap.RegexPathSpec)
-        {
-            addMapping(new RegexPathSpec(spec.getSpec()), creator);
-        }
-        else
-        {
-            throw new RuntimeException("Unsupported (Deprecated) PathSpec implementation: " + spec.getClass().getName());
-        }
+        configuration.addMapping(spec, creator);
     }
 
     @Override
     public void destroy()
     {
-<<<<<<< HEAD
-        if (localFactory)
-        {
-            factory.cleanup();
-        }
-        if (localMapper)
-        {
-            mappedWebSocketCreator.getMappings().reset();
-=======
         try
         {
             alreadySetToAttribute = false;
@@ -192,7 +159,6 @@
         catch (Exception e)
         {
             LOG.ignore(e);
->>>>>>> c0b94a9d
         }
     }
     
@@ -319,36 +285,10 @@
     }
     
     @Override
-    @Deprecated
-    public org.eclipse.jetty.websocket.server.pathmap.PathMappings<WebSocketCreator> getMappings()
-    {
-        throw new IllegalStateException("Access to PathMappings cannot be supported. See alternative API in javadoc for "
-                + MappedWebSocketCreator.class.getName());
-    }
-    
-    @Override
     public void init(FilterConfig config) throws ServletException
     {
         try
         {
-<<<<<<< HEAD
-            ServletContext context = config.getServletContext();
-            
-            mappedWebSocketCreator = (MappedWebSocketCreator) context.getAttribute(CREATOR_KEY);
-            if (mappedWebSocketCreator == null)
-            {
-                mappedWebSocketCreator = new DefaultMappedWebSocketCreator();
-                localMapper = true;
-            }
-            
-            factory = (WebSocketServerFactory) context.getAttribute(FACTORY_KEY);
-            if (factory == null)
-            {
-                factory = new WebSocketServerFactory(policy, bufferPool);
-                localFactory = true;
-            }
-            factory.init(context);
-=======
             String configurationKey = config.getInitParameter(CONFIG_ATTRIBUTE_KEY);
             if (configurationKey == null)
             {
@@ -375,7 +315,6 @@
             }
             
             this.configuration.start();
->>>>>>> c0b94a9d
             
             String max = config.getInitParameter("maxIdleTime");
             if (max != null)
@@ -408,14 +347,8 @@
                 key = WebSocketUpgradeFilter.class.getName();
             }
             
-<<<<<<< HEAD
-            setToAttribute(context, key);
-            
-            factory.start();
-=======
             // Set instance of this filter to context attribute
             setToAttribute(config.getServletContext(), key);
->>>>>>> c0b94a9d
         }
         catch (ServletException e)
         {
