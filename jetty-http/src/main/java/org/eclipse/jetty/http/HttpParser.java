//
//  ========================================================================
//  Copyright (c) 1995-2017 Mort Bay Consulting Pty. Ltd.
//  ------------------------------------------------------------------------
//  All rights reserved. This program and the accompanying materials
//  are made available under the terms of the Eclipse Public License v1.0
//  and Apache License v2.0 which accompanies this distribution.
//
//      The Eclipse Public License is available at
//      http://www.eclipse.org/legal/epl-v10.html
//
//      The Apache License v2.0 is available at
//      http://www.opensource.org/licenses/apache2.0.php
//
//  You may elect to redistribute this code under either of these licenses.
//  ========================================================================
//

package org.eclipse.jetty.http;

import java.nio.ByteBuffer;
import java.nio.charset.StandardCharsets;
import java.util.Arrays;
import java.util.EnumSet;
import java.util.Locale;

import org.eclipse.jetty.http.HttpTokens.EndOfContent;
import org.eclipse.jetty.util.ArrayTernaryTrie;
import org.eclipse.jetty.util.ArrayTrie;
import org.eclipse.jetty.util.BufferUtil;
import org.eclipse.jetty.util.Trie;
import org.eclipse.jetty.util.TypeUtil;
import org.eclipse.jetty.util.Utf8StringBuilder;
import org.eclipse.jetty.util.log.Log;
import org.eclipse.jetty.util.log.Logger;

import static org.eclipse.jetty.http.HttpCompliance.LEGACY;
import static org.eclipse.jetty.http.HttpCompliance.RFC2616;
import static org.eclipse.jetty.http.HttpCompliance.RFC7230;
import static org.eclipse.jetty.http.HttpTokens.CARRIAGE_RETURN;
import static org.eclipse.jetty.http.HttpTokens.LINE_FEED;
import static org.eclipse.jetty.http.HttpTokens.SPACE;
import static org.eclipse.jetty.http.HttpTokens.TAB;


/* ------------------------------------------------------------ */
/** A Parser for 1.0 and 1.1 as defined by RFC7230
 * <p>
 * This parser parses HTTP client and server messages from buffers
 * passed in the {@link #parseNext(ByteBuffer)} method.  The parsed
 * elements of the HTTP message are passed as event calls to the
 * {@link HttpHandler} instance the parser is constructed with.
 * If the passed handler is a {@link RequestHandler} then server side
 * parsing is performed and if it is a {@link ResponseHandler}, then
 * client side parsing is done.
 * </p>
 * <p>
 * The contract of the {@link HttpHandler} API is that if a call returns
 * true then the call to {@link #parseNext(ByteBuffer)} will return as
 * soon as possible also with a true response.  Typically this indicates
 * that the parsing has reached a stage where the caller should process
 * the events accumulated by the handler.    It is the preferred calling
 * style that handling such as calling a servlet to process a request,
 * should be done after a true return from {@link #parseNext(ByteBuffer)}
 * rather than from within the scope of a call like
 * {@link RequestHandler#messageComplete()}
 * </p>
 * <p>
 * For performance, the parse is heavily dependent on the
 * {@link Trie#getBest(ByteBuffer, int, int)} method to look ahead in a
 * single pass for both the structure ( : and CRLF ) and semantic (which
 * header and value) of a header.  Specifically the static {@link HttpHeader#CACHE}
 * is used to lookup common combinations of headers and values
 * (eg. "Connection: close"), or just header names (eg. "Connection:" ).
 * For headers who's value is not known statically (eg. Host, COOKIE) then a
 * per parser dynamic Trie of {@link HttpFields} from previous parsed messages
 * is used to help the parsing of subsequent messages.
 * </p>
 * <p>
 * The parser can work in varying compliance modes:
 * <dl>
 * <dt>RFC7230</dt><dd>(default) Compliance with RFC7230</dd>
 * <dt>RFC2616</dt><dd>Wrapped headers and HTTP/0.9 supported</dd>
 * <dt>LEGACY</dt><dd>(aka STRICT) Adherence to Servlet Specification requirement for
 * exact case of header names, bypassing the header caches, which are case insensitive,
 * otherwise equivalent to RFC2616</dd>
 * </dl>
 * @see <a href="http://tools.ietf.org/html/rfc7230">RFC 7230</a>
 */
public class HttpParser
{
    public static final Logger LOG = Log.getLogger(HttpParser.class);
    @Deprecated
    public final static String __STRICT="org.eclipse.jetty.http.HttpParser.STRICT";
    public final static int INITIAL_URI_LENGTH=256;

    /**
     * Cache of common {@link HttpField}s including: <UL>
     * <LI>Common static combinations such as:<UL>
     *   <li>Connection: close
     *   <li>Accept-Encoding: gzip
     *   <li>Content-Length: 0
     * </ul>
     * <li>Combinations of Content-Type header for common mime types by common charsets
     * <li>Most common headers with null values so that a lookup will at least
     * determine the header name even if the name:value combination is not cached
     * </ul>
     */
    public final static Trie<HttpField> CACHE = new ArrayTrie<>(2048);

    // States
    public enum FieldState
    {
        FIELD,
        IN_NAME,
        VALUE,
        IN_VALUE,
    }
    
    // States
    public enum State
    {
        START,
        METHOD,
        RESPONSE_VERSION,
        SPACE1,
        STATUS,
        URI,
        SPACE2,
        REQUEST_VERSION,
        REASON,
        PROXY,
        HEADER,
        CONTENT,
        EOF_CONTENT,
        CHUNKED_CONTENT,
        CHUNK_SIZE,
        CHUNK_PARAMS,
        CHUNK,
        TRAILER,
        END,
        CLOSE,  // The associated stream/endpoint should be closed
        CLOSED  // The associated stream/endpoint is at EOF
    }

    private final static EnumSet<State> __idleStates = EnumSet.of(State.START,State.END,State.CLOSE,State.CLOSED);
    private final static EnumSet<State> __completeStates = EnumSet.of(State.END,State.CLOSE,State.CLOSED);

    private final boolean DEBUG=LOG.isDebugEnabled(); // Cache debug to help branch prediction
    private final HttpHandler _handler;
    private final RequestHandler _requestHandler;
    private final ResponseHandler _responseHandler;
    private final ComplianceHandler _complianceHandler;
    private final int _maxHeaderBytes;
    private final HttpCompliance _compliance;
    private HttpField _field;
    private HttpHeader _header;
    private String _headerString;
    private HttpHeaderValue _value;
    private String _valueString;
    private int _responseStatus;
    private int _headerBytes;
    private boolean _host;
    private boolean _headerComplete;

    /* ------------------------------------------------------------------------------- */
    private volatile State _state=State.START;
    private volatile FieldState _fieldState=FieldState.FIELD;
    private volatile boolean _eof;
    private HttpMethod _method;
    private String _methodString;
    private HttpVersion _version;
    private Utf8StringBuilder _uri=new Utf8StringBuilder(INITIAL_URI_LENGTH); // Tune?
    private EndOfContent _endOfContent;
    private long _contentLength;
    private long _contentPosition;
    private int _chunkLength;
    private int _chunkPosition;
    private boolean _headResponse;
    private boolean _cr;
    private ByteBuffer _contentChunk;
    private Trie<HttpField> _connectionFields;

    private int _length;
    private final StringBuilder _string=new StringBuilder();

    static
    {
        CACHE.put(new HttpField(HttpHeader.CONNECTION,HttpHeaderValue.CLOSE));
        CACHE.put(new HttpField(HttpHeader.CONNECTION,HttpHeaderValue.KEEP_ALIVE));
        CACHE.put(new HttpField(HttpHeader.CONNECTION,HttpHeaderValue.UPGRADE));
        CACHE.put(new HttpField(HttpHeader.ACCEPT_ENCODING,"gzip"));
        CACHE.put(new HttpField(HttpHeader.ACCEPT_ENCODING,"gzip, deflate"));
        CACHE.put(new HttpField(HttpHeader.ACCEPT_ENCODING,"gzip,deflate,sdch"));
        CACHE.put(new HttpField(HttpHeader.ACCEPT_LANGUAGE,"en-US,en;q=0.5"));
        CACHE.put(new HttpField(HttpHeader.ACCEPT_LANGUAGE,"en-GB,en-US;q=0.8,en;q=0.6"));
        CACHE.put(new HttpField(HttpHeader.ACCEPT_CHARSET,"ISO-8859-1,utf-8;q=0.7,*;q=0.3"));
        CACHE.put(new HttpField(HttpHeader.ACCEPT,"*/*"));
        CACHE.put(new HttpField(HttpHeader.ACCEPT,"image/png,image/*;q=0.8,*/*;q=0.5"));
        CACHE.put(new HttpField(HttpHeader.ACCEPT,"text/html,application/xhtml+xml,application/xml;q=0.9,*/*;q=0.8"));
        CACHE.put(new HttpField(HttpHeader.PRAGMA,"no-cache"));
        CACHE.put(new HttpField(HttpHeader.CACHE_CONTROL,"private, no-cache, no-cache=Set-Cookie, proxy-revalidate"));
        CACHE.put(new HttpField(HttpHeader.CACHE_CONTROL,"no-cache"));
        CACHE.put(new HttpField(HttpHeader.CONTENT_LENGTH,"0"));
        CACHE.put(new HttpField(HttpHeader.CONTENT_ENCODING,"gzip"));
        CACHE.put(new HttpField(HttpHeader.CONTENT_ENCODING,"deflate"));
        CACHE.put(new HttpField(HttpHeader.TRANSFER_ENCODING,"chunked"));
        CACHE.put(new HttpField(HttpHeader.EXPIRES,"Fri, 01 Jan 1990 00:00:00 GMT"));

        // Add common Content types as fields
        for (String type : new String[]{"text/plain","text/html","text/xml","text/json","application/json","application/x-www-form-urlencoded"})
        {
            HttpField field=new PreEncodedHttpField(HttpHeader.CONTENT_TYPE,type);
            CACHE.put(field);

            for (String charset : new String[]{"utf-8","iso-8859-1"})
            {
                CACHE.put(new PreEncodedHttpField(HttpHeader.CONTENT_TYPE,type+";charset="+charset));
                CACHE.put(new PreEncodedHttpField(HttpHeader.CONTENT_TYPE,type+"; charset="+charset));
                CACHE.put(new PreEncodedHttpField(HttpHeader.CONTENT_TYPE,type+";charset="+charset.toUpperCase(Locale.ENGLISH)));
                CACHE.put(new PreEncodedHttpField(HttpHeader.CONTENT_TYPE,type+"; charset="+charset.toUpperCase(Locale.ENGLISH)));
            }
        }

        // Add headers with null values so HttpParser can avoid looking up name again for unknown values
        for (HttpHeader h:HttpHeader.values())
            if (!CACHE.put(new HttpField(h,(String)null)))
                throw new IllegalStateException("CACHE FULL");
        // Add some more common headers
        CACHE.put(new HttpField(HttpHeader.REFERER,(String)null));
        CACHE.put(new HttpField(HttpHeader.IF_MODIFIED_SINCE,(String)null));
        CACHE.put(new HttpField(HttpHeader.IF_NONE_MATCH,(String)null));
        CACHE.put(new HttpField(HttpHeader.AUTHORIZATION,(String)null));
        CACHE.put(new HttpField(HttpHeader.COOKIE,(String)null));
    }

    private static HttpCompliance compliance()
    {
        Boolean strict = Boolean.getBoolean(__STRICT);
        return strict?HttpCompliance.LEGACY:HttpCompliance.RFC7230;
    }

    /* ------------------------------------------------------------------------------- */
    public HttpParser(RequestHandler handler)
    {
        this(handler,-1,compliance());
    }

    /* ------------------------------------------------------------------------------- */
    public HttpParser(ResponseHandler handler)
    {
        this(handler,-1,compliance());
    }

    /* ------------------------------------------------------------------------------- */
    public HttpParser(RequestHandler handler,int maxHeaderBytes)
    {
        this(handler,maxHeaderBytes,compliance());
    }

    /* ------------------------------------------------------------------------------- */
    public HttpParser(ResponseHandler handler,int maxHeaderBytes)
    {
        this(handler,maxHeaderBytes,compliance());
    }

    /* ------------------------------------------------------------------------------- */
    @Deprecated
    public HttpParser(RequestHandler handler,int maxHeaderBytes,boolean strict)
    {
        this(handler,maxHeaderBytes,strict?HttpCompliance.LEGACY:compliance());
    }

    /* ------------------------------------------------------------------------------- */
    @Deprecated
    public HttpParser(ResponseHandler handler,int maxHeaderBytes,boolean strict)
    {
        this(handler,maxHeaderBytes,strict?HttpCompliance.LEGACY:compliance());
    }

    /* ------------------------------------------------------------------------------- */
    public HttpParser(RequestHandler handler,HttpCompliance compliance)
    {
        this(handler,-1,compliance);
    }

    /* ------------------------------------------------------------------------------- */
    public HttpParser(RequestHandler handler,int maxHeaderBytes,HttpCompliance compliance)
    {
        _handler=handler;
        _requestHandler=handler;
        _responseHandler=null;
        _maxHeaderBytes=maxHeaderBytes;
        _compliance=compliance==null?compliance():compliance;
        _complianceHandler=(ComplianceHandler)(handler instanceof ComplianceHandler?handler:null);
    }

    /* ------------------------------------------------------------------------------- */
    public HttpParser(ResponseHandler handler,int maxHeaderBytes,HttpCompliance compliance)
    {
        _handler=handler;
        _requestHandler=null;
        _responseHandler=handler;
        _maxHeaderBytes=maxHeaderBytes;
        _compliance=compliance==null?compliance():compliance;
        _complianceHandler=(ComplianceHandler)(handler instanceof ComplianceHandler?handler:null);
    }

    /* ------------------------------------------------------------------------------- */
    public HttpHandler getHandler()
    {
        return _handler;
    }
    
    /* ------------------------------------------------------------------------------- */
    /** Check RFC compliance violation
     * @param compliance The compliance level violated
     * @param reason The reason for the violation
     * @return True if the current compliance level is set so as to Not allow this violation
     */
    protected boolean complianceViolation(HttpCompliance compliance,String reason)
    {
        if (_complianceHandler==null)
            return _compliance.ordinal()>=compliance.ordinal();
        if (_compliance.ordinal()<compliance.ordinal())
        {
            _complianceHandler.onComplianceViolation(_compliance,compliance,reason);
            return false;
        }
        return true;
    }

    /* ------------------------------------------------------------------------------- */
    protected String legacyString(String orig, String cached)
    {                   
        return (_compliance!=LEGACY || orig.equals(cached) || complianceViolation(RFC2616,"case sensitive"))?cached:orig;
    }
    
    /* ------------------------------------------------------------------------------- */
    public long getContentLength()
    {
        return _contentLength;
    }

    /* ------------------------------------------------------------ */
    public long getContentRead()
    {
        return _contentPosition;
    }

    /* ------------------------------------------------------------ */
    /** Set if a HEAD response is expected
     * @param head true if head response is expected
     */
    public void setHeadResponse(boolean head)
    {
        _headResponse=head;
    }

    /* ------------------------------------------------------------------------------- */
    protected void setResponseStatus(int status)
    {
        _responseStatus=status;
    }

    /* ------------------------------------------------------------------------------- */
    public State getState()
    {
        return _state;
    }

    /* ------------------------------------------------------------------------------- */
    public boolean inContentState()
    {
        return _state.ordinal()>=State.CONTENT.ordinal() && _state.ordinal()<State.END.ordinal();
    }

    /* ------------------------------------------------------------------------------- */
    public boolean inHeaderState()
    {
        return _state.ordinal() < State.CONTENT.ordinal();
    }

    /* ------------------------------------------------------------------------------- */
    public boolean isChunking()
    {
        return _endOfContent==EndOfContent.CHUNKED_CONTENT;
    }

    /* ------------------------------------------------------------ */
    public boolean isStart()
    {
        return isState(State.START);
    }

    /* ------------------------------------------------------------ */
    public boolean isClose()
    {
        return isState(State.CLOSE);
    }

    /* ------------------------------------------------------------ */
    public boolean isClosed()
    {
        return isState(State.CLOSED);
    }

    /* ------------------------------------------------------------ */
    public boolean isIdle()
    {
        return __idleStates.contains(_state);
    }

    /* ------------------------------------------------------------ */
    public boolean isComplete()
    {
        return __completeStates.contains(_state);
    }

    /* ------------------------------------------------------------------------------- */
    public boolean isState(State state)
    {
        return _state == state;
    }

    /* ------------------------------------------------------------------------------- */
    enum CharState { ILLEGAL, CR, LF, LEGAL }
    private final static CharState[] __charState;
    static
    {
        // token          = 1*tchar
        // tchar          = "!" / "#" / "$" / "%" / "&" / "'" / "*"
        //                / "+" / "-" / "." / "^" / "_" / "`" / "|" / "~"
        //                / DIGIT / ALPHA
        //                ; any VCHAR, except delimiters
        // quoted-string  = DQUOTE *( qdtext / quoted-pair ) DQUOTE
        // qdtext         = HTAB / SP /%x21 / %x23-5B / %x5D-7E / obs-text
        // obs-text       = %x80-FF
        // comment        = "(" *( ctext / quoted-pair / comment ) ")"
        // ctext          = HTAB / SP / %x21-27 / %x2A-5B / %x5D-7E / obs-text
        // quoted-pair    = "\" ( HTAB / SP / VCHAR / obs-text )

        __charState=new CharState[256];
        Arrays.fill(__charState,CharState.ILLEGAL);
        __charState[LINE_FEED]=CharState.LF;
        __charState[CARRIAGE_RETURN]=CharState.CR;
        __charState[TAB]=CharState.LEGAL;
        __charState[SPACE]=CharState.LEGAL;

        __charState['!']=CharState.LEGAL;
        __charState['#']=CharState.LEGAL;
        __charState['$']=CharState.LEGAL;
        __charState['%']=CharState.LEGAL;
        __charState['&']=CharState.LEGAL;
        __charState['\'']=CharState.LEGAL;
        __charState['*']=CharState.LEGAL;
        __charState['+']=CharState.LEGAL;
        __charState['-']=CharState.LEGAL;
        __charState['.']=CharState.LEGAL;
        __charState['^']=CharState.LEGAL;
        __charState['_']=CharState.LEGAL;
        __charState['`']=CharState.LEGAL;
        __charState['|']=CharState.LEGAL;
        __charState['~']=CharState.LEGAL;

        __charState['"']=CharState.LEGAL;

        __charState['\\']=CharState.LEGAL;
        __charState['(']=CharState.LEGAL;
        __charState[')']=CharState.LEGAL;
        Arrays.fill(__charState,0x21,0x27+1,CharState.LEGAL);
        Arrays.fill(__charState,0x2A,0x5B+1,CharState.LEGAL);
        Arrays.fill(__charState,0x5D,0x7E+1,CharState.LEGAL);
        Arrays.fill(__charState,0x80,0xFF+1,CharState.LEGAL);

    }

    /* ------------------------------------------------------------------------------- */
    private byte next(ByteBuffer buffer)
    {
        byte ch = buffer.get();

        CharState s = __charState[0xff & ch];
        switch(s)
        {
            case ILLEGAL:
                throw new IllegalCharacterException(_state,ch,buffer);

            case LF:
                _cr=false;
                break;

            case CR:
                if (_cr)
                    throw new BadMessageException("Bad EOL");

                _cr=true;
                if (buffer.hasRemaining())
                {
                    // Don't count the CRs and LFs of the chunked encoding.
                    if (_maxHeaderBytes>0 && (_state == State.HEADER || _state == State.TRAILER))
                        _headerBytes++;
                    return next(buffer);
                }

                // Can return 0 here to indicate the need for more characters,
                // because a real 0 in the buffer would cause a BadMessage below
                return 0;

            case LEGAL:
                if (_cr)
                    throw new BadMessageException("Bad EOL");
        }

        return ch;
    }

    /* ------------------------------------------------------------------------------- */
    /* Quick lookahead for the start state looking for a request method or a HTTP version,
     * otherwise skip white space until something else to parse.
     */
    private boolean quickStart(ByteBuffer buffer)
    {
        if (_requestHandler!=null)
        {
            _method = HttpMethod.lookAheadGet(buffer);
            if (_method!=null)
            {
                _methodString = _method.asString();
                buffer.position(buffer.position()+_methodString.length()+1);

                setState(State.SPACE1);
                return false;
            }
        }
        else if (_responseHandler!=null)
        {
            _version = HttpVersion.lookAheadGet(buffer);
            if (_version!=null)
            {
                buffer.position(buffer.position()+_version.asString().length()+1);
                setState(State.SPACE1);
                return false;
            }
        }

        // Quick start look
        while (_state==State.START && buffer.hasRemaining())
        {
            int ch=next(buffer);

            if (ch > SPACE)
            {
                _string.setLength(0);
                _string.append((char)ch);
                setState(_requestHandler!=null?State.METHOD:State.RESPONSE_VERSION);
                return false;
            }
            else if (ch==0)
                break;
            else if (ch<0)
                throw new BadMessageException();

            // count this white space as a header byte to avoid DOS
            if (_maxHeaderBytes>0 && ++_headerBytes>_maxHeaderBytes)
            {
                LOG.warn("padding is too large >"+_maxHeaderBytes);
                throw new BadMessageException(HttpStatus.BAD_REQUEST_400);
            }
        }
        return false;
    }

    /* ------------------------------------------------------------------------------- */
    private void setString(String s)
    {
        _string.setLength(0);
        _string.append(s);
        _length=s.length();
    }

    /* ------------------------------------------------------------------------------- */
    private String takeString()
    {
        _string.setLength(_length);
        String s =_string.toString();
        _string.setLength(0);
        _length=-1;
        return s;
    }
    
    /* ------------------------------------------------------------------------------- */
    private boolean handleHeaderContentMessage()
    {
        boolean handle_header = _handler.headerComplete();
        boolean handle_content = _handler.contentComplete();
        boolean handle_message = _handler.messageComplete();
        return handle_header || handle_content || handle_message;
    }
    
    /* ------------------------------------------------------------------------------- */
    private boolean handleContentMessage()
    {
        boolean handle_content = _handler.contentComplete();
        boolean handle_message = _handler.messageComplete();
        return handle_content || handle_message;
    }

    
    /* ------------------------------------------------------------------------------- */
    /* Parse a request or response line
     */
    private boolean parseLine(ByteBuffer buffer)
    {
        boolean handle=false;

        // Process headers
        while (_state.ordinal()<State.HEADER.ordinal() && buffer.hasRemaining() && !handle)
        {
            // process each character
            byte ch=next(buffer);
            if (ch==0)
                break;

            if (_maxHeaderBytes>0 && ++_headerBytes>_maxHeaderBytes)
            {
                if (_state==State.URI)
                {
                    LOG.warn("URI is too large >"+_maxHeaderBytes);
                    throw new BadMessageException(HttpStatus.URI_TOO_LONG_414);
                }
                else
                {
                    if (_requestHandler!=null)
                        LOG.warn("request is too large >"+_maxHeaderBytes);
                    else
                        LOG.warn("response is too large >"+_maxHeaderBytes);
                    throw new BadMessageException(HttpStatus.REQUEST_HEADER_FIELDS_TOO_LARGE_431);
                }
            }

            switch (_state)
            {
                case METHOD:
                    if (ch == SPACE)
                    {
                        _length=_string.length();
                        _methodString=takeString();
                        HttpMethod method=HttpMethod.CACHE.get(_methodString);
                        if (method!=null)
                            _methodString=legacyString(_methodString,method.asString());
                        setState(State.SPACE1);
                    }
                    else if (ch < SPACE)
                    {
                        if (ch==LINE_FEED)
                            throw new BadMessageException("No URI");
                        else
                            throw new IllegalCharacterException(_state,ch,buffer);
                    }
                    else
                        _string.append((char)ch);
                    break;

                case RESPONSE_VERSION:
                    if (ch == HttpTokens.SPACE)
                    {
                        _length=_string.length();
                        String version=takeString();
                        _version=HttpVersion.CACHE.get(version);
                        if (_version==null)
                            throw new BadMessageException(HttpStatus.BAD_REQUEST_400,"Unknown Version");
                        setState(State.SPACE1);
                    }
                    else if (ch < HttpTokens.SPACE)
                        throw new IllegalCharacterException(_state,ch,buffer);
                    else
                        _string.append((char)ch);
                    break;

                case SPACE1:
                    if (ch > HttpTokens.SPACE || ch<0)
                    {
                        if (_responseHandler!=null)
                        {
                            setState(State.STATUS);
                            setResponseStatus(ch-'0');
                        }
                        else
                        {
                            _uri.reset();
                            setState(State.URI);
                            // quick scan for space or EoBuffer
                            if (buffer.hasArray())
                            {
                                byte[] array=buffer.array();
                                int p=buffer.arrayOffset()+buffer.position();
                                int l=buffer.arrayOffset()+buffer.limit();
                                int i=p;
                                while (i<l && array[i]>HttpTokens.SPACE)
                                    i++;

                                int len=i-p;
                                _headerBytes+=len;

                                if (_maxHeaderBytes>0 && ++_headerBytes>_maxHeaderBytes)
                                {
                                    LOG.warn("URI is too large >"+_maxHeaderBytes);
                                    throw new BadMessageException(HttpStatus.URI_TOO_LONG_414);
                                }
                                _uri.append(array,p-1,len+1);
                                buffer.position(i-buffer.arrayOffset());
                            }
                            else
                                _uri.append(ch);
                        }
                    }
                    else if (ch < HttpTokens.SPACE)
                    {
                        throw new BadMessageException(HttpStatus.BAD_REQUEST_400,_requestHandler!=null?"No URI":"No Status");
                    }
                    break;

                case STATUS:
                    if (ch == HttpTokens.SPACE)
                    {
                        setState(State.SPACE2);
                    }
                    else if (ch>='0' && ch<='9')
                    {
                        _responseStatus=_responseStatus*10+(ch-'0');
                    }
                    else if (ch < HttpTokens.SPACE && ch>=0)
                    {
                        setState(State.HEADER);
                        handle=_responseHandler.startResponse(_version, _responseStatus, null)||handle;
                    }
                    else
                    {
                        throw new BadMessageException();
                    }
                    break;

                case URI:
                    if (ch == HttpTokens.SPACE)
                    {
                        setState(State.SPACE2);
                    }
                    else if (ch < HttpTokens.SPACE && ch>=0)
                    {
                        // HTTP/0.9
                        if (complianceViolation(RFC7230,"HTTP/0.9"))
                            throw new BadMessageException("HTTP/0.9 not supported");
                        handle=_requestHandler.startRequest(_methodString,_uri.toString(), HttpVersion.HTTP_0_9);
                        setState(State.END);
                        BufferUtil.clear(buffer);
                        handle = handleHeaderContentMessage() || handle;
                    }
                    else
                    {
                        _uri.append(ch);
                    }
                    break;

                case SPACE2:
                    if (ch > HttpTokens.SPACE)
                    {
                        _string.setLength(0);
                        _string.append((char)ch);
                        if (_responseHandler!=null)
                        {
                            _length=1;
                            setState(State.REASON);
                        }
                        else
                        {
                            setState(State.REQUEST_VERSION);

                            // try quick look ahead for HTTP Version
                            HttpVersion version;
                            if (buffer.position()>0 && buffer.hasArray())
                                version=HttpVersion.lookAheadGet(buffer.array(),buffer.arrayOffset()+buffer.position()-1,buffer.arrayOffset()+buffer.limit());
                            else
                                version=HttpVersion.CACHE.getBest(buffer,0,buffer.remaining());

                            if (version!=null)
                            {
                                int pos = buffer.position()+version.asString().length()-1;
                                if (pos<buffer.limit())
                                {
                                    byte n=buffer.get(pos);
                                    if (n==HttpTokens.CARRIAGE_RETURN)
                                    {
                                        _cr=true;
                                        _version=version;
                                        _string.setLength(0);
                                        buffer.position(pos+1);
                                    }
                                    else if (n==HttpTokens.LINE_FEED)
                                    {
                                        _version=version;
                                        _string.setLength(0);
                                        buffer.position(pos);
                                    }
                                }
                            }
                        }
                    }
                    else if (ch == HttpTokens.LINE_FEED)
                    {
                        if (_responseHandler!=null)
                        {
                            setState(State.HEADER);
                            handle=_responseHandler.startResponse(_version, _responseStatus, null)||handle;
                        }
                        else
                        {
                            // HTTP/0.9
                            if (complianceViolation(RFC7230,"HTTP/0.9"))
                                throw new BadMessageException("HTTP/0.9 not supported");

                            handle=_requestHandler.startRequest(_methodString,_uri.toString(), HttpVersion.HTTP_0_9);
                            setState(State.END);
                            BufferUtil.clear(buffer);
                            handle = handleHeaderContentMessage() || handle;
                        }
                    }
                    else if (ch<0)
                        throw new BadMessageException();
                    break;

                case REQUEST_VERSION:
                    if (ch == HttpTokens.LINE_FEED)
                    {
                        if (_version==null)
                        {
                            _length=_string.length();
                            _version=HttpVersion.CACHE.get(takeString());
                        }
                        if (_version==null)
                            throw new BadMessageException(HttpStatus.BAD_REQUEST_400,"Unknown Version");

                        // Should we try to cache header fields?
                        if (_connectionFields==null && _version.getVersion()>=HttpVersion.HTTP_1_1.getVersion() && _handler.getHeaderCacheSize()>0)
                        {
                            int header_cache = _handler.getHeaderCacheSize();
                            _connectionFields=new ArrayTernaryTrie<>(header_cache);
                        }

                        setState(State.HEADER);

                        handle=_requestHandler.startRequest(_methodString,_uri.toString(), _version)||handle;
                        continue;
                    }
                    else if (ch>=HttpTokens.SPACE)
                        _string.append((char)ch);
                    else
                        throw new BadMessageException();

                    break;

                case REASON:
                    if (ch == HttpTokens.LINE_FEED)
                    {
                        String reason=takeString();
                        setState(State.HEADER);
                        handle=_responseHandler.startResponse(_version, _responseStatus, reason)||handle;
                        continue;
                    }
                    else if (ch>=HttpTokens.SPACE)
                    {
                        _string.append((char)ch);
                        if (ch!=' '&&ch!='\t')
                            _length=_string.length();
                    }
                    else
                        throw new BadMessageException();
                    break;

                default:
                    throw new IllegalStateException(_state.toString());
            }
        }

        return handle;
    }

    private void parsedHeader()
    {
        // handler last header if any.  Delayed to here just in case there was a continuation line (above)
        if (_headerString!=null || _valueString!=null)
        {
            // Handle known headers
            if (_header!=null)
            {
                boolean add_to_connection_trie=false;
                switch (_header)
                {
                    case CONTENT_LENGTH:
                        if (_endOfContent == EndOfContent.CONTENT_LENGTH)
                        {
                            throw new BadMessageException(HttpStatus.BAD_REQUEST_400, "Duplicate Content-Length");
                        }
                        else if (_endOfContent != EndOfContent.CHUNKED_CONTENT)
                        {
                            _contentLength=convertContentLength(_valueString);
                            if (_contentLength <= 0)
                                _endOfContent=EndOfContent.NO_CONTENT;
                            else
                                _endOfContent=EndOfContent.CONTENT_LENGTH;
                        }
                        break;

                    case TRANSFER_ENCODING:
                        if (_value==HttpHeaderValue.CHUNKED)
                        {
                            _endOfContent=EndOfContent.CHUNKED_CONTENT;
                            _contentLength=-1;
                        }
                        else
                        {
                            if (_valueString.endsWith(HttpHeaderValue.CHUNKED.toString()))
                                _endOfContent=EndOfContent.CHUNKED_CONTENT;
                            else if (_valueString.contains(HttpHeaderValue.CHUNKED.toString()))
                                throw new BadMessageException(HttpStatus.BAD_REQUEST_400,"Bad chunking");
                        }
                        break;

                    case HOST:
                        _host=true;
                        if (!(_field instanceof HostPortHttpField) && _valueString!=null && !_valueString.isEmpty())
                        {
                            _field=new HostPortHttpField(_header,legacyString(_headerString,_header.asString()),_valueString);
                            add_to_connection_trie=_connectionFields!=null;
                        }
                      break;

                    case CONNECTION:
                        // Don't cache if not persistent
                        if (_valueString!=null && _valueString.contains("close"))
                            _connectionFields=null;

                        break;

                    case AUTHORIZATION:
                    case ACCEPT:
                    case ACCEPT_CHARSET:
                    case ACCEPT_ENCODING:
                    case ACCEPT_LANGUAGE:
                    case COOKIE:
                    case CACHE_CONTROL:
                    case USER_AGENT:
                        add_to_connection_trie=_connectionFields!=null && _field==null;
                        break;

                    default: break;

                }

                if (add_to_connection_trie && !_connectionFields.isFull() && _header!=null && _valueString!=null)
                {
                    if (_field==null)
                        _field=new HttpField(_header,legacyString(_headerString,_header.asString()),_valueString);
                    _connectionFields.put(_field);
                }
            }
            _handler.parsedHeader(_field!=null?_field:new HttpField(_header,_headerString,_valueString));
        }

        _headerString=_valueString=null;
        _header=null;
        _value=null;
        _field=null;
    }

    private void parsedTrailer()
    {
        // handler last header if any.  Delayed to here just in case there was a continuation line (above)
        if (_headerString!=null || _valueString!=null)
            _handler.parsedTrailer(_field!=null?_field:new HttpField(_header,_headerString,_valueString));

        _headerString=_valueString=null;
        _header=null;
        _value=null;
        _field=null;
    }
    
    private long convertContentLength(String valueString)
    {
        try
        {
            return Long.parseLong(valueString);
        }
        catch(NumberFormatException e)
        {
            LOG.ignore(e);
            throw new BadMessageException(HttpStatus.BAD_REQUEST_400,"Invalid Content-Length Value");
        }
    }

    /* ------------------------------------------------------------------------------- */
    /*
     * Parse the message headers and return true if the handler has signaled for a return
     */
    protected boolean parseFields(ByteBuffer buffer)
    {
        // Process headers
        while ((_state==State.HEADER || _state==State.TRAILER) && buffer.hasRemaining())
        {
            // process each character
            byte ch=next(buffer);
            if (ch==0)
                break;

            if (_maxHeaderBytes>0 && ++_headerBytes>_maxHeaderBytes)
            {
                boolean header = _state == State.HEADER;
                LOG.warn("{} is too large {}>{}", header ? "Header" : "Trailer", _headerBytes, _maxHeaderBytes);
                throw new BadMessageException(header ?
                        HttpStatus.REQUEST_HEADER_FIELDS_TOO_LARGE_431 :
                        HttpStatus.PAYLOAD_TOO_LARGE_413);
            }

            switch (_fieldState)
            {
                case FIELD:
                    switch(ch)
                    {
                        case HttpTokens.COLON:
                        case HttpTokens.SPACE:
                        case HttpTokens.TAB:
                        {
                            if (complianceViolation(RFC7230,"header folding"))
                                throw new BadMessageException(HttpStatus.BAD_REQUEST_400,"Header Folding");

                            // header value without name - continuation?
                            if (_valueString==null)
                            {
                                _string.setLength(0);
                                _length=0;
                            }
                            else
                            {
                                setString(_valueString);
                                _string.append(' ');
                                _length++;
                                _valueString=null;
                            }
                            setState(FieldState.VALUE);
                            break;
                        }

                        case HttpTokens.LINE_FEED:
                        {
                            // process previous header
                            if (_state==State.HEADER)
                                parsedHeader();
                            else
                                parsedTrailer();

                            _contentPosition=0;

                            // End of headers or trailers?
                            if (_state==State.TRAILER)
                            {
                                setState(State.END);
                                return _handler.messageComplete();
                            }
                            
                            // Was there a required host header?
                            if (!_host && _version==HttpVersion.HTTP_1_1 && _requestHandler!=null)
                            {
                                throw new BadMessageException(HttpStatus.BAD_REQUEST_400,"No Host");
                            }

                            // is it a response that cannot have a body?
                            if (_responseHandler !=null  && // response
                                    (_responseStatus == 304  || // not-modified response
                                    _responseStatus == 204 || // no-content response
                                    _responseStatus < 200)) // 1xx response
                                _endOfContent=EndOfContent.NO_CONTENT; // ignore any other headers set

                            // else if we don't know framing
                            else if (_endOfContent == EndOfContent.UNKNOWN_CONTENT)
                            {
                                if (_responseStatus == 0  // request
                                        || _responseStatus == 304 // not-modified response
                                        || _responseStatus == 204 // no-content response
                                        || _responseStatus < 200) // 1xx response
                                    _endOfContent=EndOfContent.NO_CONTENT;
                                else
                                    _endOfContent=EndOfContent.EOF_CONTENT;
                            }

                            // How is the message ended?
                            switch (_endOfContent)
                            {
                                case EOF_CONTENT:
                                {
                                    setState(State.EOF_CONTENT);
                                    boolean handle=_handler.headerComplete();
                                    _headerComplete=true;
                                    return handle;
                                }
                                case CHUNKED_CONTENT:
                                {
                                    setState(State.CHUNKED_CONTENT);
                                    boolean handle=_handler.headerComplete();
                                    _headerComplete=true;
                                    return handle;
                                }
                                case NO_CONTENT:
                                {
                                    setState(State.END);
<<<<<<< HEAD
                                    boolean handle=_handler.headerComplete();
                                    _headerComplete=true;
                                    handle=_handler.messageComplete()||handle;
                                    return handle;
                                }
=======
                                    return handleHeaderContentMessage();

>>>>>>> 461c6082
                                default:
                                {
                                    setState(State.CONTENT);
                                    boolean handle=_handler.headerComplete();
                                    _headerComplete=true;
                                    return handle;
                                }
                            }
                        }

                        default:
                        {
                            // now handle the ch
                            if (ch<HttpTokens.SPACE)
                                throw new BadMessageException();

                            // process previous header
                            if (_state==State.HEADER)
                                parsedHeader();
                            else
                                parsedTrailer();

                            // handle new header
                            if (buffer.hasRemaining())
                            {
                                // Try a look ahead for the known header name and value.
                                HttpField field=_connectionFields==null?null:_connectionFields.getBest(buffer,-1,buffer.remaining());
                                if (field==null)
                                    field=CACHE.getBest(buffer,-1,buffer.remaining());

                                if (field!=null)
                                {
                                    final String n;
                                    final String v;

                                    if (_compliance==LEGACY)
                                    {
                                        // Have to get the fields exactly from the buffer to match case
                                        String fn=field.getName();
                                        n=legacyString(BufferUtil.toString(buffer,buffer.position()-1,fn.length(),StandardCharsets.US_ASCII),fn);
                                        String fv=field.getValue();
                                        if (fv==null)
                                            v=null;
                                        else
                                        {
                                            v=legacyString(BufferUtil.toString(buffer,buffer.position()+fn.length()+1,fv.length(),StandardCharsets.ISO_8859_1),fv);
                                            field=new HttpField(field.getHeader(),n,v);
                                        }
                                    }
                                    else
                                    {
                                        n=field.getName();
                                        v=field.getValue();
                                    }

                                    _header=field.getHeader();
                                    _headerString=n;

                                    if (v==null)
                                    {
                                        // Header only
                                        setState(FieldState.VALUE);
                                        _string.setLength(0);
                                        _length=0;
                                        buffer.position(buffer.position()+n.length()+1);
                                        break;
                                    }
                                    else
                                    {
                                        // Header and value
                                        int pos=buffer.position()+n.length()+v.length()+1;
                                        byte b=buffer.get(pos);

                                        if (b==HttpTokens.CARRIAGE_RETURN || b==HttpTokens.LINE_FEED)
                                        {
                                            _field=field;
                                            _valueString=v;
                                            setState(FieldState.IN_VALUE);

                                            if (b==HttpTokens.CARRIAGE_RETURN)
                                            {
                                                _cr=true;
                                                buffer.position(pos+1);
                                            }
                                            else
                                                buffer.position(pos);
                                            break;
                                        }
                                        else
                                        {
                                            setState(FieldState.IN_VALUE);
                                            setString(v);
                                            buffer.position(pos);
                                            break;
                                        }
                                    }
                                }
                            }

                            // New header
                            setState(FieldState.IN_NAME);
                            _string.setLength(0);
                            _string.append((char)ch);
                            _length=1;

                        }
                    }
                    break;

                case IN_NAME:
                    if (ch==HttpTokens.COLON)
                    {
                        if (_headerString==null)
                        {
                            _headerString=takeString();
                            _header=HttpHeader.CACHE.get(_headerString);
                        }
                        _length=-1;

                        setState(FieldState.VALUE);
                        break;
                    }

                    if (ch>HttpTokens.SPACE)
                    {
                        if (_header!=null)
                        {
                            setString(_header.asString());
                            _header=null;
                            _headerString=null;
                        }

                        _string.append((char)ch);
                        if (ch>HttpTokens.SPACE)
                            _length=_string.length();
                        break;
                    }
                    
                    if (ch==HttpTokens.LINE_FEED && !complianceViolation(RFC7230,"name only header"))
                    {
                        if (_headerString==null)
                        {
                            _headerString=takeString();
                            _header=HttpHeader.CACHE.get(_headerString);
                        }
                        _value=null;
                        _string.setLength(0);
                        _valueString="";
                        _length=-1;

                        setState(FieldState.FIELD);
                        break;
                    }

                    throw new IllegalCharacterException(_state,ch,buffer);

                case VALUE:
                    if (ch>HttpTokens.SPACE || ch<0)
                    {
                        _string.append((char)(0xff&ch));
                        _length=_string.length();
                        setState(FieldState.IN_VALUE);
                        break;
                    }

                    if (ch==HttpTokens.SPACE || ch==HttpTokens.TAB)
                        break;

                    if (ch==HttpTokens.LINE_FEED)
                    {
                        _value=null;
                        _string.setLength(0);
                        _valueString="";
                        _length=-1;

                        setState(FieldState.FIELD);
                        break;
                    }
                    throw new IllegalCharacterException(_state,ch,buffer);

                case IN_VALUE:
                    if (ch>=HttpTokens.SPACE || ch<0 || ch==HttpTokens.TAB)
                    {
                        if (_valueString!=null)
                        {
                            setString(_valueString);
                            _valueString=null;
                            _field=null;
                        }
                        _string.append((char)(0xff&ch));
                        if (ch>HttpTokens.SPACE || ch<0)
                            _length=_string.length();
                        break;
                    }

                    if (ch==HttpTokens.LINE_FEED)
                    {
                        if (_length > 0)
                        {
                            _value=null;
                            _valueString=takeString();
                            _length=-1;
                        }
                        setState(FieldState.FIELD);
                        break;
                    }

                    throw new IllegalCharacterException(_state,ch,buffer);

                default:
                    throw new IllegalStateException(_state.toString());

            }
        }

        return false;
    }

    /* ------------------------------------------------------------------------------- */
    /**
     * Parse until next Event.
     * @param buffer the buffer to parse
     * @return True if an {@link RequestHandler} method was called and it returned true;
     */
    public boolean parseNext(ByteBuffer buffer)
    {
        if (DEBUG)
            LOG.debug("parseNext s={} {}",_state,BufferUtil.toDetailString(buffer));
        try
        {
            // Start a request/response
            if (_state==State.START)
            {
                _version=null;
                _method=null;
                _methodString=null;
                _endOfContent=EndOfContent.UNKNOWN_CONTENT;
                _header=null;
                if (quickStart(buffer))
                    return true;
            }

            // Request/response line
            if (_state.ordinal()>= State.START.ordinal() && _state.ordinal()<State.HEADER.ordinal())
            {
                if (parseLine(buffer))
                    return true;
            }

            // parse headers
            if (_state== State.HEADER)
            {
                if (parseFields(buffer))
                    return true;
            }

            // parse content
            if (_state.ordinal()>= State.CONTENT.ordinal() && _state.ordinal()<State.TRAILER.ordinal())
            {
                // Handle HEAD response
                if (_responseStatus>0 && _headResponse)
                {
                    setState(State.END);
                    return handleContentMessage();
                }
                else
                {
                    if (parseContent(buffer))
                        return true;
                }
            }

            // parse headers
            if (_state==State.TRAILER)
            {
                if (parseFields(buffer))
                    return true;
            }

            // handle end states
            if (_state==State.END)
            {
                // eat white space
                while (buffer.remaining()>0 && buffer.get(buffer.position())<=HttpTokens.SPACE)
                    buffer.get();
            }
            else if (isClose() || isClosed())
            {
                BufferUtil.clear(buffer);
            }

            // Handle EOF
            if (_eof && !buffer.hasRemaining())
            {
                switch(_state)
                {
                    case CLOSED:
                        break;

                    case START:
                        setState(State.CLOSED);
                        _handler.earlyEOF();
                        break;

                    case END:
                    case CLOSE:
                        setState(State.CLOSED);
                        break;

                    case EOF_CONTENT:
                    case TRAILER:
                        if (_fieldState==FieldState.FIELD)
                        {
                            // Be forgiving of missing last CRLF
                            setState(State.CLOSED);
                            return _handler.messageComplete();
                        }
                        setState(State.CLOSED);
<<<<<<< HEAD
                        _handler.earlyEOF();
                        break;
                        
=======
                        return handleContentMessage();

>>>>>>> 461c6082
                    case CONTENT:
                    case CHUNKED_CONTENT:
                    case CHUNK_SIZE:
                    case CHUNK_PARAMS:
                    case CHUNK:
                        setState(State.CLOSED);
                        _handler.earlyEOF();
                        break;

                    default:
                        if (DEBUG)
                            LOG.debug("{} EOF in {}",this,_state);
                        setState(State.CLOSED);
                        _handler.badMessage(HttpStatus.BAD_REQUEST_400,null);
                        break;
                }
            }
        }
        catch(BadMessageException x)
        {
            BufferUtil.clear(buffer);
            badMessage(x);
        }
        catch(Throwable x)
        {
            BufferUtil.clear(buffer);
            badMessage(new BadMessageException(HttpStatus.BAD_REQUEST_400, _requestHandler != null ? "Bad Request" : "Bad Response", x));
        }
        return false;
    }
    
    protected void badMessage(BadMessageException x)
    {
        if (DEBUG)
            LOG.debug("Parse exception: " + this + " for " + _handler, x);
        setState(State.CLOSE);
        if (_headerComplete)
            _handler.earlyEOF();
        else
            _handler.badMessage(x._code, x._reason);
    }

    protected boolean parseContent(ByteBuffer buffer)
    {
        int remaining=buffer.remaining();
        if (remaining==0 && _state==State.CONTENT)
        {
            long content=_contentLength - _contentPosition;
            if (content == 0)
            {
                setState(State.END);
                return handleContentMessage();
            }
        }

        // Handle _content
        byte ch;
        while (_state.ordinal() < State.TRAILER.ordinal() && remaining>0)
        {
            switch (_state)
            {
                case EOF_CONTENT:
                    _contentChunk=buffer.asReadOnlyBuffer();
                    _contentPosition += remaining;
                    buffer.position(buffer.position()+remaining);
                    if (_handler.content(_contentChunk))
                        return true;
                    break;

                case CONTENT:
                {
                    long content=_contentLength - _contentPosition;
                    if (content == 0)
                    {
                        setState(State.END);
                        return handleContentMessage();
                    }
                    else
                    {
                        _contentChunk=buffer.asReadOnlyBuffer();

                        // limit content by expected size
                        if (remaining > content)
                        {
                            // We can cast remaining to an int as we know that it is smaller than
                            // or equal to length which is already an int.
                            _contentChunk.limit(_contentChunk.position()+(int)content);
                        }

                        _contentPosition += _contentChunk.remaining();
                        buffer.position(buffer.position()+_contentChunk.remaining());

                        if (_handler.content(_contentChunk))
                            return true;

                        if(_contentPosition == _contentLength)
                        {
                            setState(State.END);
                            return handleContentMessage();
                        }
                    }
                    break;
                }

                case CHUNKED_CONTENT:
                {
                    ch=next(buffer);
                    if (ch>HttpTokens.SPACE)
                    {
                        _chunkLength=TypeUtil.convertHexDigit(ch);
                        _chunkPosition=0;
                        setState(State.CHUNK_SIZE);
                    }

                    break;
                }

                case CHUNK_SIZE:
                {
                    ch=next(buffer);
                    if (ch==0)
                        break;
                    if (ch == HttpTokens.LINE_FEED)
                    {
                        if (_chunkLength == 0)
<<<<<<< HEAD
                            setState(State.TRAILER);
=======
                        {
                            setState(State.CHUNK_END);
                            if (_handler.contentComplete())
                                return true;
                        }
>>>>>>> 461c6082
                        else
                            setState(State.CHUNK);
                    }
                    else if (ch <= HttpTokens.SPACE || ch == HttpTokens.SEMI_COLON)
                        setState(State.CHUNK_PARAMS);
                    else
                        _chunkLength=_chunkLength * 16 + TypeUtil.convertHexDigit(ch);
                    break;
                }

                case CHUNK_PARAMS:
                {
                    ch=next(buffer);
                    if (ch == HttpTokens.LINE_FEED)
                    {
                        if (_chunkLength == 0)
<<<<<<< HEAD
                            setState(State.TRAILER);
=======
                        {
                            setState(State.CHUNK_END);
                            if (_handler.contentComplete())
                                return true;
                        }
>>>>>>> 461c6082
                        else
                            setState(State.CHUNK);
                    }
                    break;
                }

                case CHUNK:
                {
                    int chunk=_chunkLength - _chunkPosition;
                    if (chunk == 0)
                    {
                        setState(State.CHUNKED_CONTENT);
                    }
                    else
                    {
                        _contentChunk=buffer.asReadOnlyBuffer();

                        if (remaining > chunk)
                            _contentChunk.limit(_contentChunk.position()+chunk);
                        chunk=_contentChunk.remaining();

                        _contentPosition += chunk;
                        _chunkPosition += chunk;
                        buffer.position(buffer.position()+chunk);
                        if (_handler.content(_contentChunk))
                            return true;
                    }
                    break;
                }

                case CLOSED:
                {
                    BufferUtil.clear(buffer);
                    return false;
                }

                default:
                    break;

            }

            remaining=buffer.remaining();
        }
        return false;
    }

    /* ------------------------------------------------------------------------------- */
    public boolean isAtEOF()

    {
        return _eof;
    }

    /* ------------------------------------------------------------------------------- */
    /** Signal that the associated data source is at EOF
     */
    public void atEOF()
    {
        if (DEBUG)
            LOG.debug("atEOF {}", this);
        _eof=true;
    }

    /* ------------------------------------------------------------------------------- */
    /** Request that the associated data source be closed
     */
    public void close()
    {
        if (DEBUG)
            LOG.debug("close {}", this);
        setState(State.CLOSE);
    }

    /* ------------------------------------------------------------------------------- */
    public void reset()
    {
        if (DEBUG)
            LOG.debug("reset {}", this);

        // reset state
        if (_state==State.CLOSE || _state==State.CLOSED)
            return;

        setState(State.START);
        _endOfContent=EndOfContent.UNKNOWN_CONTENT;
        _contentLength=-1;
        _contentPosition=0;
        _responseStatus=0;
        _contentChunk=null;
        _headerBytes=0;
        _host=false;
        _headerComplete=false;
    }

    /* ------------------------------------------------------------------------------- */
    protected void setState(State state)
    {
        if (DEBUG)
            LOG.debug("{} --> {}",_state,state);
        _state=state;
    }

    /* ------------------------------------------------------------------------------- */
    protected void setState(FieldState state)
    {
        if (DEBUG)
            LOG.debug("{}:{} --> {}",_state,_field,state);
        _fieldState=state;
    }

    /* ------------------------------------------------------------------------------- */
    public Trie<HttpField> getFieldCache()
    {
        return _connectionFields;
    }

    /* ------------------------------------------------------------------------------- */
    private String getProxyField(ByteBuffer buffer)
    {
        _string.setLength(0);
        _length=0;

        while (buffer.hasRemaining())
        {
            // process each character
            byte ch=next(buffer);
            if (ch<=' ')
                return _string.toString();
            _string.append((char)ch);
        }
        throw new BadMessageException();
    }

    /* ------------------------------------------------------------------------------- */
    @Override
    public String toString()
    {
        return String.format("%s{s=%s,%d of %d}",
                getClass().getSimpleName(),
                _state,
                _contentPosition,
                _contentLength);
    }

    /* ------------------------------------------------------------ */
    /* ------------------------------------------------------------ */
    /* ------------------------------------------------------------ */
    /* Event Handler interface
     * These methods return true if the caller should process the events
     * so far received (eg return from parseNext and call HttpChannel.handle).
     * If multiple callbacks are called in sequence (eg
     * headerComplete then messageComplete) from the same point in the parsing
     * then it is sufficient for the caller to process the events only once.
     */
    public interface HttpHandler
    {
        public boolean content(ByteBuffer item);

        public boolean headerComplete();

        public boolean contentComplete(); 
        
        public boolean messageComplete();

        /**
         * This is the method called by parser when a HTTP Header name and value is found
         * @param field The field parsed
         */
        public void parsedHeader(HttpField field);
        
        /**
         * This is the method called by parser when a HTTP Trailer name and value is found
         * @param field The field parsed
         */
        public default void parsedTrailer(HttpField field) {}

        /* ------------------------------------------------------------ */
        /** Called to signal that an EOF was received unexpectedly
         * during the parsing of a HTTP message
         */
        public void earlyEOF();

        /* ------------------------------------------------------------ */
        /** Called to signal that a bad HTTP message has been received.
         * @param status The bad status to send
         * @param reason The textual reason for badness
         */
        public void badMessage(int status, String reason);

        /* ------------------------------------------------------------ */
        /** @return the size in bytes of the per parser header cache
         */
        public int getHeaderCacheSize();
    }

    /* ------------------------------------------------------------------------------- */
    /* ------------------------------------------------------------------------------- */
    /* ------------------------------------------------------------------------------- */
    public interface RequestHandler extends HttpHandler
    {
        /**
         * This is the method called by parser when the HTTP request line is parsed
         * @param method The method
         * @param uri The raw bytes of the URI.  These are copied into a ByteBuffer that will not be changed until this parser is reset and reused.
         * @param version the http version in use
         * @return true if handling parsing should return.
         */
        public boolean startRequest(String method, String uri, HttpVersion version);

    }

    /* ------------------------------------------------------------------------------- */
    /* ------------------------------------------------------------------------------- */
    /* ------------------------------------------------------------------------------- */
    public interface ResponseHandler extends HttpHandler
    {
        /**
         * This is the method called by parser when the HTTP request line is parsed
         * @param version the http version in use
         * @param status the response status
         * @param reason the response reason phrase
         * @return true if handling parsing should return
         */
        public boolean startResponse(HttpVersion version, int status, String reason);
    }

    /* ------------------------------------------------------------------------------- */
    /* ------------------------------------------------------------------------------- */
    /* ------------------------------------------------------------------------------- */
    public interface ComplianceHandler extends HttpHandler
    {
        public void onComplianceViolation(HttpCompliance compliance,HttpCompliance required,String reason);
    }

    /* ------------------------------------------------------------------------------- */
    @SuppressWarnings("serial")
    private static class IllegalCharacterException extends BadMessageException
    {
        private IllegalCharacterException(State state,byte ch,ByteBuffer buffer)
        {
            super(400,String.format("Illegal character 0x%X",ch));
            // Bug #460642 - don't reveal buffers to end user
            LOG.warn(String.format("Illegal character 0x%X in state=%s for buffer %s",ch,state,BufferUtil.toDetailString(buffer)));
        }
    }
}<|MERGE_RESOLUTION|>--- conflicted
+++ resolved
@@ -593,6 +593,7 @@
     private boolean handleHeaderContentMessage()
     {
         boolean handle_header = _handler.headerComplete();
+        _headerComplete = true;
         boolean handle_content = _handler.contentComplete();
         boolean handle_message = _handler.messageComplete();
         return handle_header || handle_content || handle_message;
@@ -606,7 +607,6 @@
         return handle_content || handle_message;
     }
 
-    
     /* ------------------------------------------------------------------------------- */
     /* Parse a request or response line
      */
@@ -754,7 +754,7 @@
                         handle=_requestHandler.startRequest(_methodString,_uri.toString(), HttpVersion.HTTP_0_9);
                         setState(State.END);
                         BufferUtil.clear(buffer);
-                        handle = handleHeaderContentMessage() || handle;
+                        handle= handleHeaderContentMessage() || handle;
                     }
                     else
                     {
@@ -822,7 +822,7 @@
                             handle=_requestHandler.startRequest(_methodString,_uri.toString(), HttpVersion.HTTP_0_9);
                             setState(State.END);
                             BufferUtil.clear(buffer);
-                            handle = handleHeaderContentMessage() || handle;
+                            handle= handleHeaderContentMessage() || handle;
                         }
                     }
                     else if (ch<0)
@@ -1112,16 +1112,8 @@
                                 case NO_CONTENT:
                                 {
                                     setState(State.END);
-<<<<<<< HEAD
-                                    boolean handle=_handler.headerComplete();
-                                    _headerComplete=true;
-                                    handle=_handler.messageComplete()||handle;
-                                    return handle;
+                                    return handleHeaderContentMessage();
                                 }
-=======
-                                    return handleHeaderContentMessage();
-
->>>>>>> 461c6082
                                 default:
                                 {
                                     setState(State.CONTENT);
@@ -1437,17 +1429,12 @@
                         {
                             // Be forgiving of missing last CRLF
                             setState(State.CLOSED);
-                            return _handler.messageComplete();
+                            return handleContentMessage();
                         }
                         setState(State.CLOSED);
-<<<<<<< HEAD
                         _handler.earlyEOF();
                         break;
                         
-=======
-                        return handleContentMessage();
-
->>>>>>> 461c6082
                     case CONTENT:
                     case CHUNKED_CONTENT:
                     case CHUNK_SIZE:
@@ -1573,15 +1560,11 @@
                     if (ch == HttpTokens.LINE_FEED)
                     {
                         if (_chunkLength == 0)
-<<<<<<< HEAD
+                        {
                             setState(State.TRAILER);
-=======
-                        {
-                            setState(State.CHUNK_END);
                             if (_handler.contentComplete())
                                 return true;
                         }
->>>>>>> 461c6082
                         else
                             setState(State.CHUNK);
                     }
@@ -1598,15 +1581,11 @@
                     if (ch == HttpTokens.LINE_FEED)
                     {
                         if (_chunkLength == 0)
-<<<<<<< HEAD
+                        {
                             setState(State.TRAILER);
-=======
-                        {
-                            setState(State.CHUNK_END);
                             if (_handler.contentComplete())
                                 return true;
                         }
->>>>>>> 461c6082
                         else
                             setState(State.CHUNK);
                     }
