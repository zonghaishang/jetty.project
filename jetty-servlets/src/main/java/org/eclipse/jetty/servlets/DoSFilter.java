--- conflicted
+++ resolved
@@ -353,60 +353,32 @@
                 case -1:
                 {
                     // Reject this request
-<<<<<<< HEAD
-                    if (_insertHeaders)
-                        ((HttpServletResponse)response).addHeader("DoSFilter","unavailable");
-                    
-                    ((HttpServletResponse)response).sendError(HttpServletResponse.SC_SERVICE_UNAVAILABLE);
-=======
                     if (insertHeaders)
                         response.addHeader("DoSFilter", "unavailable");
                     response.sendError(HttpServletResponse.SC_SERVICE_UNAVAILABLE);
->>>>>>> 90bab0eb
                     return;
                 }
                 case 0:
                 {
-<<<<<<< HEAD
-                    // fall through to throttle code 
-                    request.setAttribute(__TRACKER,tracker);
-=======
                     // fall through to throttle code
                     request.setAttribute(__TRACKER, tracker);
->>>>>>> 90bab0eb
                     break;
                 }
                 default:
-                { 
+                {
                     // insert a delay before throttling the request
                     if (insertHeaders)
                         response.addHeader("DoSFilter", "delayed");
                     Continuation continuation = ContinuationSupport.getContinuation(request);
-<<<<<<< HEAD
-                    request.setAttribute(__TRACKER,tracker);
-                    if (_delayMs > 0)
-                        continuation.setTimeout(_delayMs);
-                    continuation.addContinuationListener(new ContinuationListener() 
-                    {
-
-                        public void onComplete(Continuation continuation)
-                        {
-                        }
-
-                        public void onTimeout(Continuation continuation)
-                        {
-                        }
-                    });
-=======
                     request.setAttribute(__TRACKER, tracker);
                     if (delayMs > 0)
                         continuation.setTimeout(delayMs);
->>>>>>> 90bab0eb
                     continuation.suspend();
                     return;
                 }
             }
         }
+
         // Throttle the request
         boolean accepted = false;
         try
@@ -461,10 +433,6 @@
             _context.log("DoS", e);
             response.sendError(HttpServletResponse.SC_SERVICE_UNAVAILABLE);
         }
-        catch (Exception e)
-        {
-            e.printStackTrace();
-        }
         finally
         {
             if (accepted)
