--- conflicted
+++ resolved
@@ -455,7 +455,6 @@
         return this.commandLine;
     }
 
-<<<<<<< HEAD
     public List<String> getEnable()
     {
         return enable;
@@ -466,12 +465,9 @@
         return disable;
     }
 
-    public List<String> getDownloads()
-    {      
-=======
     public List<DownloadArg> getDownloads()
-    {
->>>>>>> c1517fe8
+
+    {
         return downloads;
     }
 
