//
//  ========================================================================
//  Copyright (c) 1995-2016 Mort Bay Consulting Pty. Ltd.
//  ------------------------------------------------------------------------
//  All rights reserved. This program and the accompanying materials
//  are made available under the terms of the Eclipse Public License v1.0
//  and Apache License v2.0 which accompanies this distribution.
//
//      The Eclipse Public License is available at
//      http://www.eclipse.org/legal/epl-v10.html
//
//      The Apache License v2.0 is available at
//      http://www.opensource.org/licenses/apache2.0.php
//
//  You may elect to redistribute this code under either of these licenses.
//  ========================================================================
//

package org.eclipse.jetty.util;

import java.net.URI;
import java.nio.charset.Charset;
import java.nio.charset.StandardCharsets;
import java.util.*;
import java.util.regex.Pattern;

import org.eclipse.jetty.util.Utf8Appendable.NotUtf8Exception;
import org.eclipse.jetty.util.log.Log;
import org.eclipse.jetty.util.log.Logger;

/** 
 * URI Utility methods.
 * <p>
 * This class assists with the decoding and encoding or HTTP URI's.
 * It differs from the java.net.URL class as it does not provide
 * communications ability, but it does assist with query string
 * formatting.
 * </p>
 * <p>
 * UTF-8 encoding is used by default for % encoded characters. This
 * may be overridden with the org.eclipse.jetty.util.URI.charset system property.
 * </p>
 * 
 * @see UrlEncoded
 */
public class URIUtil
    implements Cloneable
{
    private static final Logger LOG = Log.getLogger(URIUtil.class);
    public static final String SLASH="/";
    public static final String HTTP="http";
    public static final String HTTPS="https";
<<<<<<< HEAD
    public static final String HTTPS_COLON="https:";
    private static final Pattern __PATH_SPLIT = Pattern.compile("(?<=\\/)");
=======
>>>>>>> 0a1f4ac9

    // Use UTF-8 as per http://www.w3.org/TR/html40/appendix/notes.html#non-ascii-chars
    public static final Charset __CHARSET=StandardCharsets.UTF_8 ;

    private URIUtil()
    {}
    
    /* ------------------------------------------------------------ */
    /** Encode a URI path.
     * This is the same encoding offered by URLEncoder, except that
     * the '/' character is not encoded.
     * @param path The path the encode
     * @return The encoded path
     */
    public static String encodePath(String path)
    {
        if (path==null || path.length()==0)
            return path;
        
        StringBuilder buf = encodePath(null,path,0);
        return buf==null?path:buf.toString();
    }

    /* ------------------------------------------------------------ */
    /** Encode a URI path.
     * @param path The path the encode
     * @param buf StringBuilder to encode path into (or null)
     * @return The StringBuilder or null if no substitutions required.
     */
    public static StringBuilder encodePath(StringBuilder buf, String path)
    {
        return encodePath(buf,path,0);
    }

    /* ------------------------------------------------------------ */
    /** Encode a URI path.
     * @param path The path the encode
     * @param buf StringBuilder to encode path into (or null)
     * @return The StringBuilder or null if no substitutions required.
     */
    private static StringBuilder encodePath(StringBuilder buf, String path, int offset)
    {
        byte[] bytes=null;
        if (buf==null)
        {
            loop: for (int i=offset;i<path.length();i++)
            {
                char c=path.charAt(i);
                switch(c)
                {
                    case '%':
                    case '?':
                    case ';':
                    case '#':
                    case '"':
                    case '\'':
                    case '<':
                    case '>':
                    case ' ':
                    case '[':
                    case '\\':
                    case ']':
                    case '^':
                    case '`':
                    case '{':
                    case '|':
                    case '}':
                        buf=new StringBuilder(path.length()*2);
                        break loop;
                    default:
                        if (c>127)
                        {
                            bytes=path.getBytes(URIUtil.__CHARSET);
                            buf=new StringBuilder(path.length()*2);
                            break loop;
                        }
                }
            }
            if (buf==null)
                return null;
        }

        int i;

        loop: for (i=offset;i<path.length();i++)
        {
            char c=path.charAt(i);
            switch(c)
            {
                case '%':
                    buf.append("%25");
                    continue;
                case '?':
                    buf.append("%3F");
                    continue;
                case ';':
                    buf.append("%3B");
                    continue;
                case '#':
                    buf.append("%23");
                    continue;
                case '"':
                    buf.append("%22");
                    continue;
                case '\'':
                    buf.append("%27");
                    continue;
                case '<':
                    buf.append("%3C");
                    continue;
                case '>':
                    buf.append("%3E");
                    continue;
                case ' ':
                    buf.append("%20");
                    continue;
                case '[':
                    buf.append("%5B");
                    continue;
                case '\\':
                    buf.append("%5C");
                    continue;
                case ']':
                    buf.append("%5D");
                    continue;
                case '^':
                    buf.append("%5E");
                    continue;
                case '`':
                    buf.append("%60");
                    continue;
                case '{':
                    buf.append("%7B");
                    continue;
                case '|':
                    buf.append("%7C");
                    continue;
                case '}':
                    buf.append("%7D");
                    continue;

                default:
                    if (c>127)
                    {
                        bytes=path.getBytes(URIUtil.__CHARSET);
                        break loop;
                    }
                    buf.append(c);
            }
        }

        if (bytes!=null)
        {
            for (;i<bytes.length;i++)
            {
                byte c=bytes[i];
                switch(c)
                {
                    case '%':
                        buf.append("%25");
                        continue;
                    case '?':
                        buf.append("%3F");
                        continue;
                    case ';':
                        buf.append("%3B");
                        continue;
                    case '#':
                        buf.append("%23");
                        continue;
                    case '"':
                        buf.append("%22");
                        continue;
                    case '\'':
                        buf.append("%27");
                        continue;
                    case '<':
                        buf.append("%3C");
                        continue;
                    case '>':
                        buf.append("%3E");
                        continue;
                    case ' ':
                        buf.append("%20");
                        continue;
                    case '[':
                        buf.append("%5B");
                        continue;
                    case '\\':
                        buf.append("%5C");
                        continue;
                    case ']':
                        buf.append("%5D");
                        continue;
                    case '^':
                        buf.append("%5E");
                        continue;
                    case '`':
                        buf.append("%60");
                        continue;
                    case '{':
                        buf.append("%7B");
                        continue;
                    case '|':
                        buf.append("%7C");
                        continue;
                    case '}':
                        buf.append("%7D");
                        continue;
                    default:
                        if (c<0)
                        {
                            buf.append('%');
                            TypeUtil.toHex(c,buf);
                        }
                        else
                            buf.append((char)c);
                }
            }
        }

        return buf;
    }
    
    /* ------------------------------------------------------------ */
    /** Encode a URI path.
     * @param path The path the encode
     * @param buf StringBuilder to encode path into (or null)
     * @param encode String of characters to encode. % is always encoded.
     * @return The StringBuilder or null if no substitutions required.
     */
    public static StringBuilder encodeString(StringBuilder buf,
                                             String path,
                                             String encode)
    {
        if (buf==null)
        {
            for (int i=0;i<path.length();i++)
            {
                char c=path.charAt(i);
                if (c=='%' || encode.indexOf(c)>=0)
                {    
                    buf=new StringBuilder(path.length()<<1);
                    break;
                }
            }
            if (buf==null)
                return null;
        }

        for (int i=0;i<path.length();i++)
        {
            char c=path.charAt(i);
            if (c=='%' || encode.indexOf(c)>=0)
            {
                buf.append('%');
                StringUtil.append(buf,(byte)(0xff&c),16);
            }
            else
                buf.append(c);
        }

        return buf;
    }
    
    /* ------------------------------------------------------------ */
    /* Decode a URI path and strip parameters
     */
    public static String decodePath(String path)
    {
        return decodePath(path,0,path.length());
    }

    /* ------------------------------------------------------------ */
    /* Decode a URI path and strip parameters of UTF-8 path
     */
    public static String decodePath(String path, int offset, int length)
    {
        try
        {
            Utf8StringBuilder builder=null;
            int end=offset+length;
            for (int i=offset;i<end;i++)
            {
                char c = path.charAt(i);
                switch(c)
                {
                    case '%':
                        if (builder==null)
                        {
                            builder=new Utf8StringBuilder(path.length());
                            builder.append(path,offset,i-offset);
                        }
                        if ((i+2)<end)
                        {
                            char u=path.charAt(i+1);
                            if (u=='u')
                            {
                                // TODO this is wrong. This is a codepoint not a char
                                builder.append((char)(0xffff&TypeUtil.parseInt(path,i+2,4,16)));
                                i+=5;
                            }
                            else
                            {
                                builder.append((byte)(0xff&(TypeUtil.convertHexDigit(u)*16+TypeUtil.convertHexDigit(path.charAt(i+2)))));
                                i+=2;
                            }
                        }
                        else
                        {
                            throw new IllegalArgumentException("Bad URI % encoding");
                        }

                        break;

                    case ';':
                        if (builder==null)
                        {
                            builder=new Utf8StringBuilder(path.length());
                            builder.append(path,offset,i-offset);
                        }
                        
                        while(++i<end)
                        {
                            if (path.charAt(i)=='/')
                            {
                                builder.append('/');
                                break;
                            }
                        }
                        
                        break;

                    default:
                        if (builder!=null)
                            builder.append(c);
                        break;
                }
            }

            if (builder!=null)
                return builder.toString();
            if (offset==0 && length==path.length())
                return path;
            return path.substring(offset,end);   
        }
        catch(NotUtf8Exception e)
        {
            LOG.warn(path.substring(offset,offset+length)+" "+e);
            LOG.debug(e);
            return decodeISO88591Path(path,offset,length);
        }
    }

    
    /* ------------------------------------------------------------ */
    /* Decode a URI path and strip parameters of ISO-8859-1 path
     */
    private static String decodeISO88591Path(String path, int offset, int length)
    {
        StringBuilder builder=null;
        int end=offset+length;
        for (int i=offset;i<end;i++)
        {
            char c = path.charAt(i);
            switch(c)
            {
                case '%':
                    if (builder==null)
                    {
                        builder=new StringBuilder(path.length());
                        builder.append(path,offset,i-offset);
                    }
                    if ((i+2)<end)
                    {
                        char u=path.charAt(i+1);
                        if (u=='u')
                        {
                            // TODO this is wrong. This is a codepoint not a char
                            builder.append((char)(0xffff&TypeUtil.parseInt(path,i+2,4,16)));
                            i+=5;
                        }
                        else
                        {
                            builder.append((byte)(0xff&(TypeUtil.convertHexDigit(u)*16+TypeUtil.convertHexDigit(path.charAt(i+2)))));
                            i+=2;
                        }
                    }
                    else
                    {
                        throw new IllegalArgumentException();
                    }
                    
                    break;
                    
                case ';':
                    if (builder==null)
                    {
                        builder=new StringBuilder(path.length());
                        builder.append(path,offset,i-offset);
                    }
                    while(++i<end)
                    {
                        if (path.charAt(i)=='/')
                        {
                            builder.append('/');
                            break;
                        }
                    }
                    break;
                    
                    
                default:
                    if (builder!=null)
                        builder.append(c);
                    break;
            }
        }

        if (builder!=null)
            return builder.toString();
        if (offset==0 && length==path.length())
            return path;
        return path.substring(offset,end);        
    }

    
    /* ------------------------------------------------------------ */
    /** Add two URI path segments.
     * Handles null and empty paths, path and query params (eg ?a=b or
     * ;JSESSIONID=xxx) and avoids duplicate '/'
     * @param p1 URI path segment (should be encoded)
     * @param p2 URI path segment (should be encoded)
     * @return Legally combined path segments.
     */
    public static String addPaths(String p1, String p2)
    {
        if (p1==null || p1.length()==0)
        {
            if (p1!=null && p2==null)
                return p1;
            return p2;
        }
        if (p2==null || p2.length()==0)
            return p1;
        
        int split=p1.indexOf(';');
        if (split<0)
            split=p1.indexOf('?');
        if (split==0)
            return p2+p1;
        if (split<0)
            split=p1.length();

        StringBuilder buf = new StringBuilder(p1.length()+p2.length()+2);
        buf.append(p1);
        
        if (buf.charAt(split-1)=='/')
        {
            if (p2.startsWith(URIUtil.SLASH))
            {
                buf.deleteCharAt(split-1);
                buf.insert(split-1,p2);
            }
            else
                buf.insert(split,p2);
        }
        else
        {
            if (p2.startsWith(URIUtil.SLASH))
                buf.insert(split,p2);
            else
            {
                buf.insert(split,'/');
                buf.insert(split+1,p2);
            }
        }

        return buf.toString();
    }
    
    /* ------------------------------------------------------------ */
    /** Return the parent Path.
     * Treat a URI like a directory path and return the parent directory.
     * @param p the path to return a parent reference to
     * @return the parent path of the URI
     */
    public static String parentPath(String p)
    {
        if (p==null || URIUtil.SLASH.equals(p))
            return null;
        int slash=p.lastIndexOf('/',p.length()-2);
        if (slash>=0)
            return p.substring(0,slash+1);
        return null;
    }
    
    /* ------------------------------------------------------------ */
    /** Convert a path to a cananonical form.
     * All instances of "." and ".." are factored out.  Null is returned
     * if the path tries to .. above its root.
     * @param path the path to convert
     * @return path or null.
     */
    public static String canonicalPath(String path)
    {
        if (path == null || path.isEmpty() || !path.contains("."))
            return path;

        if(path.startsWith("/.."))
            return null;

        List<String> directories = new ArrayList<>();
        Collections.addAll(directories, __PATH_SPLIT.split(path));
        
        for(ListIterator<String> iterator = directories.listIterator(); iterator.hasNext();)
        {
            switch (iterator.next()) {
                case "./":
                case ".":
                    if (iterator.hasNext() && directories.get(iterator.nextIndex()).equals("/"))
                        break;

                    iterator.remove();
                    break;
                case "../":
                case "..":
                    if(iterator.previousIndex() == 0)
                        return null;

                    iterator.remove();
                    if(iterator.previous().equals("/") && iterator.nextIndex() == 0)
                        return null;

                    iterator.remove();
                    break;
            }
        }

        return String.join("", directories);
    }

    /* ------------------------------------------------------------ */
    /** Convert a path to a compact form.
     * All instances of "//" and "///" etc. are factored out to single "/" 
     * @param path the path to compact 
     * @return the compacted path 
     */
    public static String compactPath(String path)
    {
        if (path==null || path.length()==0)
            return path;

        int state=0;
        int end=path.length();
        int i=0;
        
        loop:
        while (i<end)
        {
            char c=path.charAt(i);
            switch(c)
            {
                case '?':
                    return path;
                case '/':
                    state++;
                    if (state==2)
                        break loop;
                    break;
                default:
                    state=0;
            }
            i++;
        }
        
        if (state<2)
            return path;
        
        StringBuilder buf = new StringBuilder(path.length());
        buf.append(path,0,i);
        
        loop2:
        while (i<end)
        {
            char c=path.charAt(i);
            switch(c)
            {
                case '?':
                    buf.append(path,i,end);
                    break loop2;
                case '/':
                    if (state++==0)
                        buf.append(c);
                    break;
                default:
                    state=0;
                    buf.append(c);
            }
            i++;
        }
        
        return buf.toString();
    }

    /* ------------------------------------------------------------ */
    /** 
     * @param uri URI
     * @return True if the uri has a scheme
     */
    public static boolean hasScheme(String uri)
    {
        for (int i=0;i<uri.length();i++)
        {
            char c=uri.charAt(i);
            if (c==':')
                return true;
            if (!(c>='a'&&c<='z' ||
                  c>='A'&&c<='Z' ||
                  (i>0 &&(c>='0'&&c<='9' ||
                          c=='.' ||
                          c=='+' ||
                          c=='-'))
                  ))
                break;
        }
        return false;
    }

    /* ------------------------------------------------------------ */
    /**
     * Create a new URI from the arguments, handling IPv6 host encoding and default ports
     * @param scheme the URI scheme
     * @param server the URI server
     * @param port the URI port
     * @param path the URI path
     * @param query the URI query
     * @return A String URI
     */
    public static String newURI(String scheme,String server, int port,String path,String query)
    {
        StringBuilder builder = newURIBuilder(scheme, server, port);
        builder.append(path);
        if (query!=null && query.length()>0)
            builder.append('?').append(query);
        return builder.toString();
    }
    
    /* ------------------------------------------------------------ */
    /**
     * Create a new URI StringBuilder from the arguments, handling IPv6 host encoding and default ports
     * @param scheme the URI scheme
     * @param server the URI server
     * @param port the URI port
     * @return a StringBuilder containing URI prefix
     */
    public static StringBuilder newURIBuilder(String scheme,String server, int port)
    {
        StringBuilder builder = new StringBuilder();
        appendSchemeHostPort(builder, scheme, server, port);
        return builder;
    }

    /* ------------------------------------------------------------ */
    /** 
     * Append scheme, host and port URI prefix, handling IPv6 address encoding and default ports
     * @param url StringBuilder to append to
     * @param scheme the URI scheme
     * @param server the URI server
     * @param port the URI port
     */
    public static void appendSchemeHostPort(StringBuilder url,String scheme,String server, int port)
    {
        if (server.indexOf(':')>=0&&server.charAt(0)!='[')
            url.append(scheme).append("://").append('[').append(server).append(']');
        else
            url.append(scheme).append("://").append(server);

        if (port > 0)
        {
            switch(scheme)
            {
                case "http":
                    if (port!=80) 
                        url.append(':').append(port);
                    break;
                    
                case "https":
                    if (port!=443) 
                        url.append(':').append(port);
                    break;

                default:
                    url.append(':').append(port);
            }
        }
    }
    
    /* ------------------------------------------------------------ */
    /** 
     * Append scheme, host and port URI prefix, handling IPv6 address encoding and default ports
     * @param url StringBuffer to append to
     * @param scheme the URI scheme
     * @param server the URI server
     * @param port the URI port
     */
    public static void appendSchemeHostPort(StringBuffer url,String scheme,String server, int port)
    {
        synchronized (url)
        {
            if (server.indexOf(':')>=0&&server.charAt(0)!='[')
                url.append(scheme).append("://").append('[').append(server).append(']');
            else
                url.append(scheme).append("://").append(server);

            if (port > 0)
            {
                switch(scheme)
                {
                    case "http":
                        if (port!=80) 
                            url.append(':').append(port);
                        break;
                        
                    case "https":
                        if (port!=443) 
                            url.append(':').append(port);
                        break;

                    default:
                        url.append(':').append(port);
                }
            }
        }
    }

    public static boolean equalsIgnoreEncodings(String uriA, String uriB)
    {
        int lenA=uriA.length();
        int lenB=uriB.length();
        int a=0;
        int b=0;
        
        while (a<lenA && b<lenB)
        {
            int oa=uriA.charAt(a++);
            int ca=oa;
            if (ca=='%')
                ca=TypeUtil.convertHexDigit(uriA.charAt(a++))*16+TypeUtil.convertHexDigit(uriA.charAt(a++));
            
            int ob=uriB.charAt(b++);
            int cb=ob;
            if (cb=='%')
                cb=TypeUtil.convertHexDigit(uriB.charAt(b++))*16+TypeUtil.convertHexDigit(uriB.charAt(b++));
            
            if (ca=='/' && oa!=ob)
                return false;
            
            if (ca!=cb )
                return URIUtil.decodePath(uriA).equals(URIUtil.decodePath(uriB));
        }
        return a==lenA && b==lenB;
    }

    public static boolean equalsIgnoreEncodings(URI uriA, URI uriB)
    {
        if (uriA.equals(uriB))
            return true;

        if (uriA.getScheme()==null)
        {
            if (uriB.getScheme()!=null)
                return false;
        }
        else if (!uriA.getScheme().equals(uriB.getScheme()))
            return false;

        if (uriA.getAuthority()==null)
        {
            if (uriB.getAuthority()!=null)
                return false;
        }
        else if (!uriA.getAuthority().equals(uriB.getAuthority()))
            return false;

        return equalsIgnoreEncodings(uriA.getPath(),uriB.getPath());
    }

    public static URI addDecodedPath(URI uri, String path)
    {
        String base = uri.toASCIIString();
        StringBuilder buf = new StringBuilder(base.length()+path.length()*3);
        buf.append(base);
        if (buf.charAt(base.length()-1)!='/')
            buf.append('/');

        byte[] bytes=null;
        int offset=path.charAt(0)=='/'?1:0;
        encodePath(buf,path,offset);

        return URI.create(buf.toString());
    }
}


<|MERGE_RESOLUTION|>--- conflicted
+++ resolved
@@ -50,11 +50,7 @@
     public static final String SLASH="/";
     public static final String HTTP="http";
     public static final String HTTPS="https";
-<<<<<<< HEAD
-    public static final String HTTPS_COLON="https:";
     private static final Pattern __PATH_SPLIT = Pattern.compile("(?<=\\/)");
-=======
->>>>>>> 0a1f4ac9
 
     // Use UTF-8 as per http://www.w3.org/TR/html40/appendix/notes.html#non-ascii-chars
     public static final Charset __CHARSET=StandardCharsets.UTF_8 ;
