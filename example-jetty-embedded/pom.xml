--- conflicted
+++ resolved
@@ -2,15 +2,11 @@
   <parent>
     <groupId>org.eclipse.jetty</groupId>
     <artifactId>jetty-project</artifactId>
-<<<<<<< HEAD
     <version>8.0.0.RC0-SNAPSHOT</version>
-=======
-    <version>7.5.0-SNAPSHOT</version>
->>>>>>> 39674f8a
   </parent>
   <modelVersion>4.0.0</modelVersion>
   <artifactId>example-jetty-embedded</artifactId>
-  <name>Example :: Embedded Jetty Examples</name>
+  <name>Example :: Jetty Embedded</name>
   <description>Jetty Embedded Examples</description>
   <build>
     <plugins>
