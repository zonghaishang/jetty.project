//
//  ========================================================================
//  Copyright (c) 1995-2016 Mort Bay Consulting Pty. Ltd.
//  ------------------------------------------------------------------------
//  All rights reserved. This program and the accompanying materials
//  are made available under the terms of the Eclipse Public License v1.0
//  and Apache License v2.0 which accompanies this distribution.
//
//      The Eclipse Public License is available at
//      http://www.eclipse.org/legal/epl-v10.html
//
//      The Apache License v2.0 is available at
//      http://www.opensource.org/licenses/apache2.0.php
//
//  You may elect to redistribute this code under either of these licenses.
//  ========================================================================
//

package org.eclipse.jetty.server;

import java.io.IOException;
import java.io.PrintWriter;
import java.nio.channels.IllegalSelectorException;
import java.util.Collection;
import java.util.Collections;
import java.util.EnumSet;
import java.util.List;
import java.util.Locale;
import java.util.concurrent.atomic.AtomicInteger;
import java.util.stream.Collectors;

import javax.servlet.RequestDispatcher;
import javax.servlet.ServletOutputStream;
import javax.servlet.http.Cookie;
import javax.servlet.http.HttpServletResponse;
import javax.servlet.http.HttpSession;

import org.eclipse.jetty.http.DateGenerator;
import org.eclipse.jetty.http.HttpContent;
import org.eclipse.jetty.http.HttpCookie;
import org.eclipse.jetty.http.HttpField;
import org.eclipse.jetty.http.HttpFields;
import org.eclipse.jetty.http.HttpGenerator;
import org.eclipse.jetty.http.HttpHeader;
import org.eclipse.jetty.http.HttpHeaderValue;
import org.eclipse.jetty.http.HttpScheme;
import org.eclipse.jetty.http.HttpStatus;
import org.eclipse.jetty.http.HttpURI;
import org.eclipse.jetty.http.HttpVersion;
import org.eclipse.jetty.http.MetaData;
import org.eclipse.jetty.http.MimeTypes;
import org.eclipse.jetty.http.PreEncodedHttpField;
import org.eclipse.jetty.io.RuntimeIOException;
import org.eclipse.jetty.server.handler.ContextHandler;
import org.eclipse.jetty.server.handler.ErrorHandler;
import org.eclipse.jetty.server.session.SessionHandler;
import org.eclipse.jetty.util.QuotedStringTokenizer;
import org.eclipse.jetty.util.StringUtil;
import org.eclipse.jetty.util.URIUtil;
import org.eclipse.jetty.util.log.Log;
import org.eclipse.jetty.util.log.Logger;

/**
 * <p>{@link Response} provides the implementation for {@link HttpServletResponse}.</p>
 */
public class Response implements HttpServletResponse
{
    private static final Logger LOG = Log.getLogger(Response.class);
    private static final String __COOKIE_DELIM="\",;\\ \t";
    private final static String __01Jan1970_COOKIE = DateGenerator.formatCookieDate(0).trim();
    private final static int __MIN_BUFFER_SIZE = 1;
    private final static HttpField __EXPIRES_01JAN1970 = new PreEncodedHttpField(HttpHeader.EXPIRES,DateGenerator.__01Jan1970);


    // Cookie building buffer. Reduce garbage for cookie using applications
    private static final ThreadLocal<StringBuilder> __cookieBuilder = new ThreadLocal<StringBuilder>()
    {
       @Override
       protected StringBuilder initialValue()
       {
          return new StringBuilder(128);
       }
    };

    public enum OutputType
    {
        NONE, STREAM, WRITER
    }

    /**
     * If a header name starts with this string,  the header (stripped of the prefix)
     * can be set during include using only {@link #setHeader(String, String)} or
     * {@link #addHeader(String, String)}.
     */
    public final static String SET_INCLUDE_HEADER_PREFIX = "org.eclipse.jetty.server.include.";

    /**
     * If this string is found within the comment of a cookie added with {@link #addCookie(Cookie)}, then the cookie
     * will be set as HTTP ONLY.
     */
    public final static String HTTP_ONLY_COMMENT = "__HTTP_ONLY__";

    private final HttpChannel _channel;
    private final HttpFields _fields = new HttpFields();
    private final AtomicInteger _include = new AtomicInteger();
    private final HttpOutput _out;
    private int _status = HttpStatus.OK_200;
    private String _reason;
    private Locale _locale;
    private MimeTypes.Type _mimeType;
    private String _characterEncoding;
    private EncodingFrom _encodingFrom=EncodingFrom.NOT_SET;
    private String _contentType;
    private OutputType _outputType = OutputType.NONE;
    private ResponseWriter _writer;
    private long _contentLength = -1;

    private enum EncodingFrom { NOT_SET, INFERRED, SET_LOCALE, SET_CONTENT_TYPE, SET_CHARACTER_ENCODING };
    private static final EnumSet<EncodingFrom> __localeOverride = EnumSet.of(EncodingFrom.NOT_SET,EncodingFrom.INFERRED);
    

    public Response(HttpChannel channel, HttpOutput out)
    {
        _channel = channel;
        _out = out;
    }

    public HttpChannel getHttpChannel()
    {
        return _channel;
    }

    protected void recycle()
    {
        _status = HttpStatus.OK_200;
        _reason = null;
        _locale = null;
        _mimeType = null;
        _characterEncoding = null;
        _contentType = null;
        _outputType = OutputType.NONE;
        _contentLength = -1;
        _out.recycle();
        _fields.clear();
        _encodingFrom=EncodingFrom.NOT_SET;
    }

    public HttpOutput getHttpOutput()
    {
        return _out;
    }

    public boolean isIncluding()
    {
        return _include.get() > 0;
    }

    public void include()
    {
        _include.incrementAndGet();
    }

    public void included()
    {
        _include.decrementAndGet();
        if (_outputType == OutputType.WRITER)
        {
            _writer.reopen();
        }
        _out.reopen();
    }

    public void addCookie(HttpCookie cookie)
    {
        addSetCookie(
                cookie.getName(),
                cookie.getValue(),
                cookie.getDomain(),
                cookie.getPath(),
                cookie.getMaxAge(),
                cookie.getComment(),
                cookie.isSecure(),
                cookie.isHttpOnly(),
                cookie.getVersion());
    }

    @Override
    public void addCookie(Cookie cookie)
    {
        String comment = cookie.getComment();
        boolean httpOnly = false;

        if (comment != null)
        {
            int i = comment.indexOf(HTTP_ONLY_COMMENT);
            if (i >= 0)
            {
                httpOnly = true;
                comment = comment.replace(HTTP_ONLY_COMMENT, "").trim();
                if (comment.length() == 0)
                    comment = null;
            }
        }
        addSetCookie(cookie.getName(),
                cookie.getValue(),
                cookie.getDomain(),
                cookie.getPath(),
                cookie.getMaxAge(),
                comment,
                cookie.getSecure(),
                httpOnly || cookie.isHttpOnly(),
                cookie.getVersion());
    }


    /**
     * Format a set cookie value
     *
     * @param name the name
     * @param value the value
     * @param domain the domain
     * @param path the path
     * @param maxAge the maximum age
     * @param comment the comment (only present on versions &gt; 0)
     * @param isSecure true if secure cookie
     * @param isHttpOnly true if for http only
     * @param version version of cookie logic to use (0 == default behavior)
     */
    public void addSetCookie(
            final String name,
            final String value,
            final String domain,
            final String path,
            final long maxAge,
            final String comment,
            final boolean isSecure,
            final boolean isHttpOnly,
            int version)
    {
        // Check arguments
        if (name == null || name.length() == 0)
            throw new IllegalArgumentException("Bad cookie name");

        // Format value and params
        StringBuilder buf = __cookieBuilder.get();
        buf.setLength(0);

        // Name is checked for legality by servlet spec, but can also be passed directly so check again for quoting
        boolean quote_name=isQuoteNeededForCookie(name);
        quoteOnlyOrAppend(buf,name,quote_name);

        buf.append('=');
<<<<<<< HEAD

        // Remember name= part to look for other matching set-cookie
        String name_equals=buf.toString();

=======
       
>>>>>>> bbc21e86
        // Append the value
        boolean quote_value=isQuoteNeededForCookie(value);
        quoteOnlyOrAppend(buf,value,quote_value);

        // Look for domain and path fields and check if they need to be quoted
        boolean has_domain = domain!=null && domain.length()>0;
        boolean quote_domain = has_domain && isQuoteNeededForCookie(domain);
        boolean has_path = path!=null && path.length()>0;
        boolean quote_path = has_path && isQuoteNeededForCookie(path);

        // Upgrade the version if we have a comment or we need to quote value/path/domain or if they were already quoted
        if (version==0 && ( comment!=null || quote_name || quote_value || quote_domain || quote_path ||
                QuotedStringTokenizer.isQuoted(name) || QuotedStringTokenizer.isQuoted(value) ||
                QuotedStringTokenizer.isQuoted(path) || QuotedStringTokenizer.isQuoted(domain)))
            version=1;

        // Append version
        if (version==1)
            buf.append (";Version=1");
        else if (version>1)
            buf.append (";Version=").append(version);

        // Append path
        if (has_path)
        {
            buf.append(";Path=");
            quoteOnlyOrAppend(buf,path,quote_path);
        }

        // Append domain
        if (has_domain)
        {
            buf.append(";Domain=");
            quoteOnlyOrAppend(buf,domain,quote_domain);
        }

        // Handle max-age and/or expires
        if (maxAge >= 0)
        {
            // Always use expires
            // This is required as some browser (M$ this means you!) don't handle max-age even with v1 cookies
            buf.append(";Expires=");
            if (maxAge == 0)
                buf.append(__01Jan1970_COOKIE);
            else
                DateGenerator.formatCookieDate(buf, System.currentTimeMillis() + 1000L * maxAge);

            // for v1 cookies, also send max-age
            if (version>=1)
            {
                buf.append(";Max-Age=");
                buf.append(maxAge);
            }
        }

        // add the other fields
        if (isSecure)
            buf.append(";Secure");
        if (isHttpOnly)
            buf.append(";HttpOnly");
        if (comment != null)
        {
            buf.append(";Comment=");
            quoteOnlyOrAppend(buf,comment,isQuoteNeededForCookie(comment));
        }
        
        // add the set cookie
        _fields.add(HttpHeader.SET_COOKIE, buf.toString());

        // Expire responses with set-cookie headers so they do not get cached.
        _fields.put(__EXPIRES_01JAN1970);
    }


    /* ------------------------------------------------------------ */
    /** Does a cookie value need to be quoted?
     * @param s value string
     * @return true if quoted;
     * @throws IllegalArgumentException If there a control characters in the string
     */
    private static boolean isQuoteNeededForCookie(String s)
    {
        if (s==null || s.length()==0)
            return true;

        if (QuotedStringTokenizer.isQuoted(s))
            return false;

        for (int i=0;i<s.length();i++)
        {
            char c = s.charAt(i);
            if (__COOKIE_DELIM.indexOf(c)>=0)
                return true;

            if (c<0x20 || c>=0x7f)
                throw new IllegalArgumentException("Illegal character in cookie value");
        }

        return false;
    }


    private static void quoteOnlyOrAppend(StringBuilder buf, String s, boolean quote)
    {
        if (quote)
            QuotedStringTokenizer.quoteOnly(buf,s);
        else
            buf.append(s);
    }

    @Override
    public boolean containsHeader(String name)
    {
        return _fields.containsKey(name);
    }

    @Override
    public String encodeURL(String url)
    {
        final Request request = _channel.getRequest();
        SessionHandler sessionManager = request.getSessionHandler();
        
        if (sessionManager == null)
            return url;

        HttpURI uri = null;
        if (sessionManager.isCheckingRemoteSessionIdEncoding() && URIUtil.hasScheme(url))
        {
            uri = new HttpURI(url);
            String path = uri.getPath();
            path = (path == null ? "" : path);
            int port = uri.getPort();
            if (port < 0)
                port = HttpScheme.HTTPS.asString().equalsIgnoreCase(uri.getScheme()) ? 443 : 80;

            // Is it the same server?
            if (!request.getServerName().equalsIgnoreCase(uri.getHost()))
                return url;
            if (request.getServerPort() != port)
                return url;
            if (!path.startsWith(request.getContextPath())) //TODO the root context path is "", with which every non null string starts
                return url;
        }

        String sessionURLPrefix = sessionManager.getSessionIdPathParameterNamePrefix();
        if (sessionURLPrefix == null)
            return url;

        if (url == null)
            return null;

        // should not encode if cookies in evidence
        if ((sessionManager.isUsingCookies() && request.isRequestedSessionIdFromCookie()) || !sessionManager.isUsingURLs())
        {
            int prefix = url.indexOf(sessionURLPrefix);
            if (prefix != -1)
            {
                int suffix = url.indexOf("?", prefix);
                if (suffix < 0)
                    suffix = url.indexOf("#", prefix);

                if (suffix <= prefix)
                    return url.substring(0, prefix);
                return url.substring(0, prefix) + url.substring(suffix);
            }
            return url;
        }

        // get session;
        HttpSession session = request.getSession(false);

        // no session
        if (session == null)
            return url;

        // invalid session
        if (!sessionManager.isValid(session))
            return url;

        String id = sessionManager.getExtendedId(session);

        if (uri == null)
            uri = new HttpURI(url);


        // Already encoded
        int prefix = url.indexOf(sessionURLPrefix);
        if (prefix != -1)
        {
            int suffix = url.indexOf("?", prefix);
            if (suffix < 0)
                suffix = url.indexOf("#", prefix);

            if (suffix <= prefix)
                return url.substring(0, prefix + sessionURLPrefix.length()) + id;
            return url.substring(0, prefix + sessionURLPrefix.length()) + id +
                    url.substring(suffix);
        }

        // edit the session
        int suffix = url.indexOf('?');
        if (suffix < 0)
            suffix = url.indexOf('#');
        if (suffix < 0)
        {
            return url +
                    ((HttpScheme.HTTPS.is(uri.getScheme()) || HttpScheme.HTTP.is(uri.getScheme())) && uri.getPath() == null ? "/" : "") + //if no path, insert the root path
                    sessionURLPrefix + id;
        }


        return url.substring(0, suffix) +
                ((HttpScheme.HTTPS.is(uri.getScheme()) || HttpScheme.HTTP.is(uri.getScheme())) && uri.getPath() == null ? "/" : "") + //if no path so insert the root path
                sessionURLPrefix + id + url.substring(suffix);
    }

    @Override
    public String encodeRedirectURL(String url)
    {
        return encodeURL(url);
    }

    @Override
    @Deprecated
    public String encodeUrl(String url)
    {
        return encodeURL(url);
    }

    @Override
    @Deprecated
    public String encodeRedirectUrl(String url)
    {
        return encodeRedirectURL(url);
    }

    @Override
    public void sendError(int sc) throws IOException
    {
        sendError(sc, null);
    }

    @Override
    public void sendError(int code, String message) throws IOException
    {
        if (isIncluding())
            return;

        if (isCommitted())
        {
            if (LOG.isDebugEnabled())
                LOG.debug("Aborting on sendError on committed response {} {}",code,message);
            code=-1;
        }
        else
            resetBuffer();
        

        switch(code)
        {
            case -1:
                _channel.abort(new IOException());
                return;
            case 102:
                sendProcessing();
                return;
            default:
                break;
        }


        _mimeType=null;
        _characterEncoding=null;
        _outputType = OutputType.NONE;
        setHeader(HttpHeader.EXPIRES,null);
        setHeader(HttpHeader.LAST_MODIFIED,null);
        setHeader(HttpHeader.CACHE_CONTROL,null);
        setHeader(HttpHeader.CONTENT_TYPE,null);
        setHeader(HttpHeader.CONTENT_LENGTH, null);

        setStatus(code);

        Request request = _channel.getRequest();
        Throwable cause = (Throwable)request.getAttribute(Dispatcher.ERROR_EXCEPTION);
        if (message==null)
        {    
            _reason=HttpStatus.getMessage(code);
            message=cause==null?_reason:cause.toString();
        }    
        else
            _reason=message;

        // If we are allowed to have a body, then produce the error page.
        if (code != SC_NO_CONTENT && code != SC_NOT_MODIFIED &&
            code != SC_PARTIAL_CONTENT && code >= SC_OK)
        {
            ContextHandler.Context context = request.getContext();
            ContextHandler contextHandler = context == null ? _channel.getState().getContextHandler() : context.getContextHandler();
            request.setAttribute(RequestDispatcher.ERROR_STATUS_CODE, code);
            request.setAttribute(RequestDispatcher.ERROR_MESSAGE, message);
            request.setAttribute(RequestDispatcher.ERROR_REQUEST_URI, request.getRequestURI());
            request.setAttribute(RequestDispatcher.ERROR_SERVLET_NAME, request.getServletName());
            ErrorHandler error_handler = ErrorHandler.getErrorHandler(_channel.getServer(), contextHandler);
            if (error_handler!=null)
                error_handler.handle(null, request, request, this);
            else
                _out.close();
        }
    }

    /**
     * Sends a 102-Processing response.
     * If the connection is a HTTP connection, the version is 1.1 and the
     * request has a Expect header starting with 102, then a 102 response is
     * sent. This indicates that the request still be processed and real response
     * can still be sent.   This method is called by sendError if it is passed 102.
     * @throws IOException if unable to send the 102 response
     * @see javax.servlet.http.HttpServletResponse#sendError(int)
     */
    public void sendProcessing() throws IOException
    {
        if (_channel.isExpecting102Processing() && !isCommitted())
        {
            _channel.sendResponse(HttpGenerator.PROGRESS_102_INFO, null, true);
        }
    }

    /**
     * Sends a response with one of the 300 series redirection codes.
     * @param code the redirect status code
     * @param location the location to send in <code>Location</code> headers
     * @throws IOException if unable to send the redirect
     */
    public void sendRedirect(int code, String location) throws IOException
    {
        if ((code < HttpServletResponse.SC_MULTIPLE_CHOICES) || (code >= HttpServletResponse.SC_BAD_REQUEST))
            throw new IllegalArgumentException("Not a 3xx redirect code");

        if (isIncluding())
            return;

        if (location == null)
            throw new IllegalArgumentException();

        if (!URIUtil.hasScheme(location))
        {
            StringBuilder buf = _channel.getRequest().getRootURL();
            if (location.startsWith("/"))
            {
                // absolute in context
                location=URIUtil.canonicalPath(location);
            }
            else
            {
                // relative to request
                String path=_channel.getRequest().getRequestURI();
                String parent=(path.endsWith("/"))?path:URIUtil.parentPath(path);
                location=URIUtil.canonicalPath(URIUtil.addPaths(parent,location));
                if (!location.startsWith("/"))
                    buf.append('/');
            }

            if(location==null)
                throw new IllegalStateException("path cannot be above root");
            buf.append(location);

            location=buf.toString();
        }

        resetBuffer();
        setHeader(HttpHeader.LOCATION, location);
        setStatus(code);
        closeOutput();
    }

    @Override
    public void sendRedirect(String location) throws IOException
    {
        sendRedirect(HttpServletResponse.SC_MOVED_TEMPORARILY, location);
    }

    @Override
    public void setDateHeader(String name, long date)
    {
        if (!isIncluding())
            _fields.putDateField(name, date);
    }

    @Override
    public void addDateHeader(String name, long date)
    {
        if (!isIncluding())
            _fields.addDateField(name, date);
    }

    public void setHeader(HttpHeader name, String value)
    {
        if (HttpHeader.CONTENT_TYPE == name)
            setContentType(value);
        else
        {
            if (isIncluding())
                return;

            _fields.put(name, value);

            if (HttpHeader.CONTENT_LENGTH == name)
            {
                if (value == null)
                    _contentLength = -1l;
                else
                    _contentLength = Long.parseLong(value);
            }
        }
    }

    @Override
    public void setHeader(String name, String value)
    {
        if (HttpHeader.CONTENT_TYPE.is(name))
            setContentType(value);
        else
        {
            if (isIncluding())
            {
                if (name.startsWith(SET_INCLUDE_HEADER_PREFIX))
                    name = name.substring(SET_INCLUDE_HEADER_PREFIX.length());
                else
                    return;
            }
            _fields.put(name, value);
            if (HttpHeader.CONTENT_LENGTH.is(name))
            {
                if (value == null)
                    _contentLength = -1l;
                else
                    _contentLength = Long.parseLong(value);
            }
        }
    }

    @Override
    public Collection<String> getHeaderNames()
    {
        final HttpFields fields = _fields;
        return fields.getFieldNamesCollection();
    }

    @Override
    public String getHeader(String name)
    {
        return _fields.get(name);
    }

    @Override
    public Collection<String> getHeaders(String name)
    {
        final HttpFields fields = _fields;
        Collection<String> i = fields.getValuesList(name);
        if (i == null)
            return Collections.emptyList();
        return i;
    }

    @Override
    public void addHeader(String name, String value)
    {
        if (isIncluding())
        {
            if (name.startsWith(SET_INCLUDE_HEADER_PREFIX))
                name = name.substring(SET_INCLUDE_HEADER_PREFIX.length());
            else
                return;
        }

        if (HttpHeader.CONTENT_TYPE.is(name))
        {
            setContentType(value);
            return;
        }

        if (HttpHeader.CONTENT_LENGTH.is(name))
        {
            setHeader(name,value);
            return;
        }

        _fields.add(name, value);
    }

    @Override
    public void setIntHeader(String name, int value)
    {
        if (!isIncluding())
        {
            _fields.putLongField(name, value);
            if (HttpHeader.CONTENT_LENGTH.is(name))
                _contentLength = value;
        }
    }

    @Override
    public void addIntHeader(String name, int value)
    {
        if (!isIncluding())
        {
            _fields.add(name, Integer.toString(value));
            if (HttpHeader.CONTENT_LENGTH.is(name))
                _contentLength = value;
        }
    }

    @Override
    public void setStatus(int sc)
    {
        if (sc <= 0)
            throw new IllegalArgumentException();
        if (!isIncluding())
        {
            _status = sc;
            _reason = null;
        }
    }

    @Override
    @Deprecated
    public void setStatus(int sc, String sm)
    {
        setStatusWithReason(sc,sm);
    }

    public void setStatusWithReason(int sc, String sm)
    {
        if (sc <= 0)
            throw new IllegalArgumentException();
        if (!isIncluding())
        {
            _status = sc;
            _reason = sm;
        }
    }

    @Override
    public String getCharacterEncoding()
    {
        if (_characterEncoding == null)
            _characterEncoding = StringUtil.__ISO_8859_1;
        return _characterEncoding;
    }

    @Override
    public String getContentType()
    {
        return _contentType;
    }

    @Override
    public ServletOutputStream getOutputStream() throws IOException
    {
        if (_outputType == OutputType.WRITER)
            throw new IllegalStateException("WRITER");
        _outputType = OutputType.STREAM;
        return _out;
    }

    public boolean isWriting()
    {
        return _outputType == OutputType.WRITER;
    }

    @Override
    public PrintWriter getWriter() throws IOException
    {
        if (_outputType == OutputType.STREAM)
            throw new IllegalStateException("STREAM");

        if (_outputType == OutputType.NONE)
        {
            /* get encoding from Content-Type header */
            String encoding = _characterEncoding;
            if (encoding == null)
            {
                if (_mimeType!=null && _mimeType.isCharsetAssumed())
                    encoding=_mimeType.getCharsetString();
                else
                {
                    encoding = MimeTypes.inferCharsetFromContentType(_contentType);
                    if (encoding == null)
                        encoding = StringUtil.__ISO_8859_1;
                    setCharacterEncoding(encoding,EncodingFrom.INFERRED);
                }
            }

            Locale locale = getLocale();

            if (_writer != null && _writer.isFor(locale,encoding))
                _writer.reopen();
            else
            {
                if (StringUtil.__ISO_8859_1.equalsIgnoreCase(encoding))
                    _writer = new ResponseWriter(new Iso88591HttpWriter(_out),locale,encoding);
                else if (StringUtil.__UTF8.equalsIgnoreCase(encoding))
                    _writer = new ResponseWriter(new Utf8HttpWriter(_out),locale,encoding);
                else
                    _writer = new ResponseWriter(new EncodingHttpWriter(_out, encoding),locale,encoding);
            }

            // Set the output type at the end, because setCharacterEncoding() checks for it
            _outputType = OutputType.WRITER;
        }
        return _writer;
    }

    @Override
    public void setContentLength(int len)
    {
        // Protect from setting after committed as default handling
        // of a servlet HEAD request ALWAYS sets _content length, even
        // if the getHandling committed the response!
        if (isCommitted() || isIncluding())
            return;

        if (len>0)
        {
            long written = _out.getWritten();
            if (written > len)
                throw new IllegalArgumentException("setContentLength(" + len + ") when already written " + written);

            _contentLength = len;
            _fields.putLongField(HttpHeader.CONTENT_LENGTH, len);
            if (isAllContentWritten(written))
            {
                try
                {
                    closeOutput();
                }
                catch(IOException e)
                {
                    throw new RuntimeIOException(e);
                }
            }
        }
        else if (len==0)
        {
            long written = _out.getWritten();
            if (written > 0)
                throw new IllegalArgumentException("setContentLength(0) when already written " + written);
            _contentLength = len;
            _fields.put(HttpHeader.CONTENT_LENGTH, "0");
        }
        else
        {
            _contentLength = len;
            _fields.remove(HttpHeader.CONTENT_LENGTH);
        }
    }

    public long getContentLength()
    {
        return _contentLength;
    }

    public boolean isAllContentWritten(long written)
    {
        return (_contentLength >= 0 && written >= _contentLength);
    }
    
    public boolean isContentComplete(long written)
    {
        return (_contentLength < 0 || written >= _contentLength);
    }

    public void closeOutput() throws IOException
    {
        switch (_outputType)
        {
            case WRITER:
                _writer.close();
                if (!_out.isClosed())
                    _out.close();
                break;
            case STREAM:
                getOutputStream().close();
                break;
            default:
                _out.close();
        }
    }

    public long getLongContentLength()
    {
        return _contentLength;
    }

    public void setLongContentLength(long len)
    {
        // Protect from setting after committed as default handling
        // of a servlet HEAD request ALWAYS sets _content length, even
        // if the getHandling committed the response!
        if (isCommitted() || isIncluding())
            return;
        _contentLength = len;
        _fields.putLongField(HttpHeader.CONTENT_LENGTH.toString(), len);
    }

    @Override
    public void setContentLengthLong(long length)
    {
        setLongContentLength(length);
    }

    @Override
    public void setCharacterEncoding(String encoding)
    {
        setCharacterEncoding(encoding,EncodingFrom.SET_CHARACTER_ENCODING);
    }

    private void setCharacterEncoding(String encoding, EncodingFrom from)
    {
        if (isIncluding() || isWriting())
            return;

        if (_outputType != OutputType.WRITER && !isCommitted())
        {
            if (encoding == null)
            {
                _encodingFrom=EncodingFrom.NOT_SET;

                // Clear any encoding.
                if (_characterEncoding != null)
                {
                    _characterEncoding = null;

                    if (_mimeType!=null)
                    {
                        _mimeType=_mimeType.getBaseType();
                        _contentType=_mimeType.asString();
                        _fields.put(_mimeType.getContentTypeField());
                    }
                    else if (_contentType != null)
                    {
                        _contentType = MimeTypes.getContentTypeWithoutCharset(_contentType);
                        _fields.put(HttpHeader.CONTENT_TYPE, _contentType);
                    }
                }
            }
            else
            {
                // No, so just add this one to the mimetype
                _encodingFrom = from;
                _characterEncoding = HttpGenerator.__STRICT?encoding:StringUtil.normalizeCharset(encoding);
                if (_mimeType!=null)
                {
                    _contentType=_mimeType.getBaseType().asString()+ ";charset=" + _characterEncoding;
                    _mimeType = MimeTypes.CACHE.get(_contentType);
                    if (_mimeType==null || HttpGenerator.__STRICT)
                        _fields.put(HttpHeader.CONTENT_TYPE, _contentType);
                    else
                        _fields.put(_mimeType.getContentTypeField());
                }
                else if (_contentType != null)
                {
                    _contentType = MimeTypes.getContentTypeWithoutCharset(_contentType) + ";charset=" + _characterEncoding;
                    _fields.put(HttpHeader.CONTENT_TYPE, _contentType);
                }
            }
        }
    }

    @Override
    public void setContentType(String contentType)
    {
        if (isCommitted() || isIncluding())
            return;

        if (contentType == null)
        {
            if (isWriting() && _characterEncoding != null)
                throw new IllegalSelectorException();

            if (_locale == null)
                _characterEncoding = null;
            _mimeType = null;
            _contentType = null;
            _fields.remove(HttpHeader.CONTENT_TYPE);
        }
        else
        {
            _contentType = contentType;
            _mimeType = MimeTypes.CACHE.get(contentType);

            String charset;
            if (_mimeType!=null && _mimeType.getCharset()!=null && !_mimeType.isCharsetAssumed())
                charset=_mimeType.getCharsetString();
            else
                charset = MimeTypes.getCharsetFromContentType(contentType);

            if (charset == null)
            {
                switch (_encodingFrom)
                {
                    case NOT_SET:
                        break;
                    case INFERRED:
                    case SET_CONTENT_TYPE:
                        if (isWriting())
                        {
                            _mimeType=null;
                            _contentType = _contentType + ";charset=" + _characterEncoding;
                        }
                        else
                        {
                            _encodingFrom=EncodingFrom.NOT_SET;
                            _characterEncoding=null;
                        }
                        break;
                    case SET_LOCALE:
                    case SET_CHARACTER_ENCODING:
                    {
                        _contentType = contentType + ";charset=" + _characterEncoding;
                        _mimeType = null;
                    }
                }
            }
            else if (isWriting() && !charset.equalsIgnoreCase(_characterEncoding))
            {
                // too late to change the character encoding;
                _mimeType = null;
                _contentType = MimeTypes.getContentTypeWithoutCharset(_contentType);
                if (_characterEncoding != null)
                    _contentType = _contentType + ";charset=" + _characterEncoding;
            }
            else
            {
                _characterEncoding = charset;
                _encodingFrom = EncodingFrom.SET_CONTENT_TYPE;
            }

            if (HttpGenerator.__STRICT || _mimeType==null)
                _fields.put(HttpHeader.CONTENT_TYPE, _contentType);
            else
            {
                _contentType=_mimeType.asString();
                _fields.put(_mimeType.getContentTypeField());
            }
        }
<<<<<<< HEAD

=======
>>>>>>> bbc21e86
    }

    @Override
    public void setBufferSize(int size)
    {
        if (isCommitted() || getContentCount() > 0)
            throw new IllegalStateException("cannot set buffer size when response is committed or written to");
        if (size < __MIN_BUFFER_SIZE)
            size = __MIN_BUFFER_SIZE;
        _out.setBufferSize(size);
    }

    @Override
    public int getBufferSize()
    {
        return _out.getBufferSize();
    }

    @Override
    public void flushBuffer() throws IOException
    {
        if (!_out.isClosed())
            _out.flush();
    }

    @Override
    public void reset()
    {
        reset(false);
    }

    public void reset(boolean preserveCookies)
    { 
        resetForForward();
        _status = 200;
        _reason = null;
        _contentLength = -1;
        
        List<HttpField> cookies = preserveCookies
            ?_fields.stream()
            .filter(f->f.getHeader()==HttpHeader.SET_COOKIE)
            .collect(Collectors.toList()):null;
        
        _fields.clear();

        String connection = _channel.getRequest().getHeader(HttpHeader.CONNECTION.asString());  
        if (connection != null)
        {
            for (String value: StringUtil.csvSplit(null,connection,0,connection.length()))
            {
                HttpHeaderValue cb = HttpHeaderValue.CACHE.get(value);

                if (cb != null)
                {
                    switch (cb)
                    {
                        case CLOSE:
                            _fields.put(HttpHeader.CONNECTION, HttpHeaderValue.CLOSE.toString());
                            break;

                        case KEEP_ALIVE:
                            if (HttpVersion.HTTP_1_0.is(_channel.getRequest().getProtocol()))
                                _fields.put(HttpHeader.CONNECTION, HttpHeaderValue.KEEP_ALIVE.toString());
                            break;
                        case TE:
                            _fields.put(HttpHeader.CONNECTION, HttpHeaderValue.TE.toString());
                            break;
                        default:
                    }
                }
            }
        }

        if (preserveCookies)
            cookies.forEach(f->_fields.add(f));
        else
        {
            Request request = getHttpChannel().getRequest();
            HttpSession session = request.getSession(false);
            if (session!=null && session.isNew())
            {
                SessionHandler sh = request.getSessionHandler();
                if (sh!=null)
                {
                    HttpCookie c=sh.getSessionCookie(session,request.getContextPath(),request.isSecure());
                    if (c!=null)
                        addCookie(c);
                }
            }
        }
    }

    public void resetForForward()
    {
        resetBuffer();
        _outputType = OutputType.NONE;
    }

    @Override
    public void resetBuffer()
    {
        _out.resetBuffer();
    }

    protected MetaData.Response newResponseMetaData()
    {
        return new MetaData.Response(_channel.getRequest().getHttpVersion(), getStatus(), getReason(), _fields, getLongContentLength());
    }

    /** Get the MetaData.Response committed for this response.
     * This may differ from the meta data in this response for
     * exceptional responses (eg 4xx and 5xx responses generated
     * by the container) and the committedMetaData should be used
     * for logging purposes.
     * @return The committed MetaData or a {@link #newResponseMetaData()}
     * if not yet committed.
     */
    public MetaData.Response getCommittedMetaData()
    {
        MetaData.Response meta = _channel.getCommittedMetaData();
        if (meta==null)
            return newResponseMetaData();
        return meta;
    }

    @Override
    public boolean isCommitted()
    {
        return _channel.isCommitted();
    }

    @Override
    public void setLocale(Locale locale)
    {
        if (locale == null || isCommitted() || isIncluding())
            return;

        _locale = locale;
        _fields.put(HttpHeader.CONTENT_LANGUAGE, locale.toString().replace('_', '-'));

        if (_outputType != OutputType.NONE)
            return;

        if (_channel.getRequest().getContext() == null)
            return;

        String charset = _channel.getRequest().getContext().getContextHandler().getLocaleEncoding(locale);

        if (charset != null && charset.length() > 0 && __localeOverride.contains(_encodingFrom))
            setCharacterEncoding(charset,EncodingFrom.SET_LOCALE);
    }

    @Override
    public Locale getLocale()
    {
        if (_locale == null)
            return Locale.getDefault();
        return _locale;
    }

    @Override
    public int getStatus()
    {
        return _status;
    }

    public String getReason()
    {
        return _reason;
    }

    public HttpFields getHttpFields()
    {
        return _fields;
    }

    public long getContentCount()
    {
        return _out.getWritten();
    }

    @Override
    public String toString()
    {
        return String.format("%s %d %s%n%s", _channel.getRequest().getHttpVersion(), _status, _reason == null ? "" : _reason, _fields);
    }


    public void putHeaders(HttpContent content,long contentLength, boolean etag)
    {
        HttpField lm = content.getLastModified();
        if (lm!=null)
            _fields.put(lm);

        if (contentLength==0)
        {
            _fields.put(content.getContentLength());
            _contentLength=content.getContentLengthValue();
        }
        else if (contentLength>0)
        {
            _fields.putLongField(HttpHeader.CONTENT_LENGTH,contentLength);
            _contentLength=contentLength;
        }

        HttpField ct=content.getContentType();
        if (ct!=null)
        {
            _fields.put(ct);
            _contentType=ct.getValue();
            _characterEncoding=content.getCharacterEncoding();
            _mimeType=content.getMimeType();
        }

        HttpField ce=content.getContentEncoding();
        if (ce!=null)
            _fields.put(ce);

        if (etag)
        {
            HttpField et = content.getETag();
            if (et!=null)
                _fields.put(et);
        }
    }

    public static void putHeaders(HttpServletResponse response, HttpContent content, long contentLength, boolean etag)
    {
        long lml=content.getResource().lastModified();
        if (lml>=0)
            response.setDateHeader(HttpHeader.LAST_MODIFIED.asString(),lml);

        if (contentLength==0)
            contentLength=content.getContentLengthValue();
        if (contentLength >=0)
        {
            if (contentLength<Integer.MAX_VALUE)
                response.setContentLength((int)contentLength);
            else
                response.setHeader(HttpHeader.CONTENT_LENGTH.asString(),Long.toString(contentLength));
        }

        String ct=content.getContentTypeValue();
        if (ct!=null && response.getContentType()==null)
            response.setContentType(ct);

        String ce=content.getContentEncodingValue();
        if (ce!=null)
            response.setHeader(HttpHeader.CONTENT_ENCODING.asString(),ce);

        if (etag)
        {
            String et=content.getETagValue();
            if (et!=null)
                response.setHeader(HttpHeader.ETAG.asString(),et);
        }
    }
}<|MERGE_RESOLUTION|>--- conflicted
+++ resolved
@@ -250,14 +250,7 @@
         quoteOnlyOrAppend(buf,name,quote_name);
 
         buf.append('=');
-<<<<<<< HEAD
-
-        // Remember name= part to look for other matching set-cookie
-        String name_equals=buf.toString();
-
-=======
        
->>>>>>> bbc21e86
         // Append the value
         boolean quote_value=isQuoteNeededForCookie(value);
         quoteOnlyOrAppend(buf,value,quote_value);
@@ -1104,10 +1097,6 @@
                 _fields.put(_mimeType.getContentTypeField());
             }
         }
-<<<<<<< HEAD
-
-=======
->>>>>>> bbc21e86
     }
 
     @Override
